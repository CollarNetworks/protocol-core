--- conflicted
+++ resolved
@@ -91,18 +91,10 @@
         uint minSwapCash, // slippage control
         ProviderPositionNFT providerNFT, // @dev will be validated by takerNFT, which is immutable
         uint offerId // @dev implies specific provider, put & call deviations, duration
-<<<<<<< HEAD
     ) external whenNotPaused returns (uint takerId, uint providerId, uint loanAmount) {
-=======
-    )
-        external
-        whenNotPaused
-        returns (uint takerId, uint providerId, uint loanAmount)
-    {
         // 0 collateral is later checked to mean non-existing loan, also prevents div-zero
         require(collateralAmount != 0, "invalid collateral amount");
 
->>>>>>> c75e9f75
         // pull collateral
         collateralAsset.safeTransferFrom(msg.sender, address(this), collateralAmount);
 
@@ -179,19 +171,13 @@
     }
 
     // ----- INTERNAL MUTATIVE ----- //
-<<<<<<< HEAD
-    function _swap(IERC20 assetIn, IERC20 assetOut, uint amountIn, uint minAmountOut)
-=======
 
     function _createLoan(
         uint collateralAmount,
         uint cashFromSwap,
         ProviderPositionNFT providerNFT,
         uint offerId
-    )
-        internal
-        returns (uint takerId, uint providerId, uint loanAmount)
-    {
+    ) internal returns (uint takerId, uint providerId, uint loanAmount) {
         uint putStrikeDeviation = providerNFT.getOffer(offerId).putStrikeDeviation;
 
         // this assumes LTV === put strike price
@@ -215,10 +201,7 @@
         });
     }
 
-    function _swapCollateralWithTwapCheck(
-        uint collateralAmount,
-        uint minCashAmount
-    )
+    function _swapCollateralWithTwapCheck(uint collateralAmount, uint minCashAmount)
         internal
         returns (uint cashFromSwap)
     {
@@ -229,13 +212,7 @@
         _checkSwapPrice(cashFromSwap, collateralAmount);
     }
 
-    function _swap(
-        IERC20 assetIn,
-        IERC20 assetOut,
-        uint amountIn,
-        uint minAmountOut
-    )
->>>>>>> c75e9f75
+    function _swap(IERC20 assetIn, IERC20 assetOut, uint amountIn, uint minAmountOut)
         internal
         returns (uint amountOut)
     {
@@ -265,15 +242,7 @@
         require(amountOut >= minAmountOut, "slippage exceeded");
     }
 
-<<<<<<< HEAD
-    function _swapCollateralWithTwapCheck(uint collateralAmount, uint minCashAmount)
-=======
-    function _closeLoan(
-        uint takerId,
-        address user,
-        uint repaymentAmount
-    )
->>>>>>> c75e9f75
+    function _closeLoan(uint takerId, address user, uint repaymentAmount)
         internal
         returns (uint cashAmount)
     {
@@ -327,19 +296,4 @@
             address(collateralAsset), address(cashAsset), uint32(twapEndTime), TWAP_LENGTH
         );
     }
-<<<<<<< HEAD
-
-    function _splitSwappedCash(uint cashFromSwap, ProviderPositionNFT providerNFT, uint offerId)
-        internal
-        view
-        returns (uint loanAmount, uint putLockedCash)
-    {
-        uint putStrikeDeviation = providerNFT.getOffer(offerId).putStrikeDeviation;
-        // this assumes LTV === put strike price
-        loanAmount = putStrikeDeviation * cashFromSwap / BIPS_BASE;
-        // everything that remains is locked on the put side
-        putLockedCash = cashFromSwap - loanAmount;
-    }
-=======
->>>>>>> c75e9f75
 }