// SPDX-License-Identifier: MIT

/*
 * Copyright (c) 2023 Collar Networks, Inc. <hello@collarprotocolentAsset.xyz>
 * All rights reserved. No warranty, explicit or implicit, provided.
 */

pragma solidity ^0.8.18;

import { IERC20 } from "@openzeppelin/contracts/token/ERC20/IERC20.sol";
import { SafeERC20 } from "@openzeppelin/contracts/token/ERC20/utils/SafeERC20.sol";
import { EnumerableMap } from "@openzeppelin/contracts/utils/structs/EnumerableMap.sol";
import { EnumerableSet } from "@openzeppelin/contracts/utils/structs/EnumerableSet.sol";
import { ERC6909TokenSupply } from "@erc6909/ERC6909TokenSupply.sol";
// internal imports
import { CollarEngine } from "./CollarEngine.sol";
import { CollarVaultManager } from "./CollarVaultManager.sol";
import { ICollarPool } from "../interfaces/ICollarPool.sol";

import "forge-std/console.sol";

// TODO: this is a temp place, move / rename / refactor this somewhere where it makes sense
abstract contract BaseCollarPoolState {
    using EnumerableMap for EnumerableMap.AddressToUintMap;
    using EnumerableSet for EnumerableSet.UintSet;

    // represents one partitioned slice of the liquidity pool, its providers, and the amount they provide
    struct Slot {
        uint liquidity; // <-- total liquidity in the slot
        EnumerableMap.AddressToUintMap providers;
    }

    // 1 - user opens a vault against a single slot
    // 2 - provider liquidity is locked proportionally against user vaults,
    //     pro rata according to how much liquidity the provider has provided
    // 3 - for *EACH* provider that has had liquidity locked for said vault,
    //     we store a "Position" (see below)

    /*

        IMPORTANT: When a user opens a vault and chooses a slot to lock liquidity from,
        *all providers in the slot* have their liquidity locked (but proportionally to how much
        they have provided)

    */

    // a Position is a financial instrument that:
    //  - can be entered into, and eventually exited
    //  - can gain or lose value over time
    //  - has a static initial value (principal)
    //  - has a dynamic/calculable current value
    //  - has a defined time horizon
    //  - carries inherent risk
    struct Position {
        uint expiration; // <-- defined time horizon --- does not change
        uint principal; // <-- static initial value --- does not change
        uint withdrawable; // <-- zero until close, then set to settlement value
    }

    /// @notice Records the state of each slot (see Slot struct above)
    mapping(uint index => Slot) internal slots;

    /// @notice Records the state of each Position by their UUID
    mapping(bytes32 uuid => Position) public positions;

    /// @notice Records the set of all initialized slots
    EnumerableSet.UintSet internal initializedSlotIndices;
}

contract CollarPool is BaseCollarPoolState, ERC6909TokenSupply, ICollarPool {
    using SafeERC20 for IERC20;
    using EnumerableMap for EnumerableMap.AddressToUintMap;
    using EnumerableSet for EnumerableSet.UintSet;

    using EnumerableMap for EnumerableMap.AddressToUintMap;

    // ----- IMMUTABLES ----- //

    /// @notice This is the ID of the slot that is unallocated to any particular call strike percentage
    uint public constant UNALLOCATED_SLOT = type(uint).max;

    /// @notice This is the factor by which the slot ID is scaled to get the actual bps value
    /// @dev A tick scale factor of 1 means that slot 10_000 = 100% = 1 bps per tick, and so on

    uint public immutable tickScaleFactor;

    /// @notice The address of the engine is set upon pool creation (and registered with the engine)
    address public immutable engine;

    /// @notice The address of the cash asset is set upon pool creation (and verified with the engine as
    /// allowed)
    address public immutable cashAsset;

    /// @notice The address of the collateral asset is set upon pool creation (and verified with the engine as
    /// allowed)
    address public immutable collateralAsset;

    /// @notice The duration of collars to be opened against this pool
    uint public immutable duration;

    /// @notice The LTV of collars to be opened against this pool
    uint public immutable ltv;

    // ----- STATE VARIABLES ----- //

    /// @notice The total amount of liquidity in the pool
    /// @dev Total liquidity = locked + free + redeemable
    uint public totalLiquidity;

    /// @notice The amount of locked liquidity in the pool
    uint public lockedLiquidity;

    /// @notice The amount of free liquidity in the pool
    uint public freeLiquidity;

    /// @notice The amount of redeemable liquidity in the pool
    uint public redeemableLiquidity;

    // ----- CONSTRUCTOR ----- //

    constructor(
        address _engine,
        uint _tickScaleFactor,
        address _cashAsset,
        address _collateralAsset,
        uint _duration,
        uint _ltv
    ) {
        require(CollarEngine(_engine).isValidLTV(_ltv), "invalid LTV");

        tickScaleFactor = _tickScaleFactor;
        engine = _engine;
        cashAsset = _cashAsset;
        collateralAsset = _collateralAsset;
        duration = _duration;
        ltv = _ltv;
    }

    // ----- VIEW FUNCTIONS ----- //

    function getInitializedSlotIndices() external view override returns (uint[] memory) {
        return initializedSlotIndices.values();
    }

    function getLiquidityForSlots(uint[] calldata slotIndices)
        external
        view
        override
        returns (uint[] memory)
    {
        uint[] memory liquidity = new uint[](slotIndices.length);

        for (uint i = 0; i < slotIndices.length; i++) {
            liquidity[i] = slots[slotIndices[i]].liquidity;
        }

        return liquidity;
    }

    function getLiquidityForSlot(uint slotIndex) external view override returns (uint) {
        return slots[slotIndex].liquidity;
    }

    function getNumProvidersInSlot(uint slotIndex) external view override returns (uint) {
        return slots[slotIndex].providers.length();
    }

    function getSlotProviderInfoAtIndex(uint slotIndex, uint providerIndex)
        external
        view
        override
        returns (address, uint)
    {
        return slots[slotIndex].providers.at(providerIndex);
    }

    function getSlotProviderInfoForAddress(uint slotIndex, address provider)
        external
        view
        override
        returns (uint)
    {
        return slots[slotIndex].providers.get(provider);
    }

    function previewRedeem(bytes32 uuid, uint amount) public view override returns (uint) {
        Position storage _position = positions[uuid];
        require(amount <= balanceOf[msg.sender][uint(uuid)], "insufficient balance");
        require(_position.expiration <= block.timestamp, "vault not finalized");
        return _redeemAmount(_position.withdrawable, amount, totalSupply[uint(uuid)]);
    }

    // ----- STATE CHANGING FUNCTIONS ----- //

    function addLiquidityToSlot(uint slotIndex, uint amount) external {
        _addLiquidityToSlot(slotIndex, amount);
        // transfer CASH from provider to pool
        IERC20(cashAsset).safeTransferFrom(msg.sender, address(this), amount);
    }

    function withdrawLiquidityFromSlot(uint slotIndex, uint amount) external {
        _withdrawLiquidityFromSlot(slotIndex, amount);
        // transfer the liquidity to the provider
        IERC20(cashAsset).safeTransfer(msg.sender, amount);
    }

    function moveLiquidityFromSlot(uint sourceSlotIndex, uint destinationSlotIndex, uint amount)
        external
        virtual
        override
    {
        _withdrawLiquidityFromSlot(sourceSlotIndex, amount);
        _addLiquidityToSlot(destinationSlotIndex, amount);
        // @dev no transfers, only internal accounting changes
    }

    function openPosition(bytes32 uuid, uint slotIndex, uint amount, uint expiration) external override {
        // ensure this is a valid vault calling us - it must call through the engine
        require(CollarEngine(engine).isVaultManager(msg.sender), "caller not vault");

        // grab the slot
        Slot storage slot = slots[slotIndex];
        uint numProviders = slot.providers.length();

        require(numProviders != 0, "no providers");

        require(amount <= slot.liquidity, "insufficient liquidity");

        for (uint i = 0; i < numProviders; i++) {
            // calculate how much to pull from provider based off of their proportional ownership of liquidity
            // in this slot

            (address thisProvider, uint thisLiquidity) = slot.providers.at(i);

            // this provider's liquidity to pull =
            // (provider's proportional ownership of slot liquidity) * (total amount needed)
            // (providerLiquidity / totalSlotLiquidity) * amount
            // (providerLiquidity * amount) / totalSlotLiquidity
            uint amountFromThisProvider = (thisLiquidity * amount) / slot.liquidity;

            // decrement the amount of free liquidity that this provider has, in this slot
            slot.providers.set(thisProvider, thisLiquidity - amountFromThisProvider);

            // mint tokens representing the provider's share in this vault to this provider
            _mint(thisProvider, uint(uuid), amountFromThisProvider);

            emit PoolTokensIssued(thisProvider, expiration, amountFromThisProvider);
        }

        // decrement available liquidity in slot
        slot.liquidity -= amount;

        // update global liquidity amounts
        // total liquidity unchanged
        // redeemable liquidity unchanged
        lockedLiquidity += amount;
        freeLiquidity -= amount;

        /*

            ! IMPORTANTLY: THERE IS *ONE* POSITION PER VAULT (1:1) !

        */

        // finally, store the info about the Position
        positions[uuid] = Position({ expiration: expiration, principal: amount, withdrawable: 0 });

        // also, check to see if we need to un-initalize this slot
        if (slot.liquidity == 0) {
            initializedSlotIndices.remove(slotIndex);
        }

        emit PositionOpened(msg.sender, uuid, expiration, amount);
    }

    function finalizePosition(bytes32 uuid, address vaultManager, int positionNet) external override {
        // verify caller via engine
        require(CollarEngine(engine).isVaultManager(msg.sender), "caller not vault");

        // either case, we need to set the withdrawable amount to principle + positionNet
        positions[uuid].withdrawable = uint(int(positions[uuid].principal) + positionNet);

        // update global liquidity amounts
        // free liquidity unchanged

        totalLiquidity = uint(int(totalLiquidity) + positionNet);

        lockedLiquidity -= positions[uuid].principal;

        redeemableLiquidity += uint(int(positions[uuid].principal) + positionNet);

        if (positionNet < 0) {
            // we owe the vault some tokens
            IERC20(cashAsset).safeTransfer(vaultManager, uint(-positionNet));
        } else if (positionNet > 0) {
            // the vault owes us some tokens
            IERC20(cashAsset).safeTransferFrom(vaultManager, address(this), uint(positionNet));
        } else {
            // impressive. most impressive.
        }

        emit PositionFinalized(vaultManager, uuid, positionNet);
    }

    function redeem(bytes32 uuid, uint amount) external {
        Position storage position = positions[uuid];
        uint _id = uint(uuid);

        require(position.expiration != 0, "no position");
        require(block.timestamp >= position.expiration, "vault not finalized");
        require(amount <= balanceOf[msg.sender][_id], "insufficient balance");

        // calculate cash redeem value
        uint redeemValue = _redeemAmount(position.withdrawable, amount, totalSupply[_id]);

        // adjust total redeemable cash
        position.withdrawable -= redeemValue;

        // update global liquidity amounts
        // locked liquidity unchanged
        // free liquidity unchangedd
        totalLiquidity -= redeemValue;

        redeemableLiquidity -= redeemValue;

        emit Redemption(msg.sender, uuid, amount, redeemValue);

        // redeem to user & burn tokens
        _burn(msg.sender, _id, amount);
        IERC20(cashAsset).safeTransfer(msg.sender, redeemValue);
    }

    // ----- INTERNAL VIEWS ----- //

    function _redeemAmount(uint withdrawable, uint amount, uint supply) internal view returns (uint) {
        return withdrawable * amount / supply;
    }
<<<<<<< HEAD

    function _redeemAmount(uint withdrawable, uint amount, uint supply) internal view returns (uint) {
        return withdrawable * amount / supply;
    }
=======
>>>>>>> 68dc43e2

    function _isSlotInitialized(uint slotID) internal view returns (bool) {
        return initializedSlotIndices.contains(slotID);
    }

    function _isSlotFull(uint slotID) internal view returns (bool full) {
        if (slots[slotID].providers.length() == 5) {
            return true;
        } else {
            return false;
        }
    }

    function _getSmallestProvider(uint slotID) internal view returns (address smallestProvider) {
        if (!_isSlotFull(slotID)) {
            return address(0);
        } else {
            Slot storage slot = slots[slotID];
            uint smallestAmount = type(uint).max;

            for (uint i = 0; i < 5; i++) {
                (address _provider, uint _amount) = slot.providers.at(i);

                if (_amount < smallestAmount) {
                    smallestAmount = _amount;
                    smallestProvider = _provider;
                }
            }
        }
    }

    // ----- INTERNAL MUTATIVE ----- //

    /// @dev does the checks and accounting updates, but not the token transfer
    function _addLiquidityToSlot(uint slotIndex, uint amount) internal {
        Slot storage slot = slots[slotIndex];

        // If this slot isn't initialized, add to the initialized list - we're initializing it now
        if (!_isSlotInitialized(slotIndex)) {
            initializedSlotIndices.add(slotIndex);
        }

        if (slot.providers.contains(msg.sender) || !_isSlotFull(slotIndex)) {
            _allocate(slotIndex, msg.sender, amount);
        } else {
            address smallestProvider = _getSmallestProvider(slotIndex);
            uint smallestAmount = slot.providers.get(smallestProvider);

            require(amount > smallestAmount, "no smaller slot available");

            _reAllocate(smallestProvider, slotIndex, UNALLOCATED_SLOT, smallestAmount);
            _allocate(slotIndex, msg.sender, amount);
        }

        // lockedLiquidity unchanged
        // redeemLiquidity unchanged
        freeLiquidity += amount;
        totalLiquidity += amount;

        emit LiquidityAdded(msg.sender, slotIndex, amount);
    }

    /// @dev does the checks and accounting updates, but not the token transfer
    function _withdrawLiquidityFromSlot(uint slotIndex, uint amount) internal {
        Slot storage slot = slots[slotIndex];

        uint liquidity = slot.providers.get(msg.sender);

        // verify sender has enough liquidity in slot
        require(amount <= liquidity, "amount too large");

        // lockedLiquidity unchanged
        // redeemLiquidity unchanged
        freeLiquidity -= amount;
        totalLiquidity -= amount;
        _unallocate(slotIndex, msg.sender, amount);
        // If slot has no more liquidity, remove from the initialized list
        if (slot.liquidity == 0) {
            initializedSlotIndices.remove(slotIndex);
        }

        emit LiquidityWithdrawn(msg.sender, slotIndex, amount);
    }

    function _allocate(uint slotID, address provider, uint amount) internal {
        Slot storage slot = slots[slotID];

        if (slot.providers.contains(provider)) {
            uint providerAmount = slot.providers.get(provider);
            slot.providers.set(provider, providerAmount + amount);
        } else {
            slot.providers.set(provider, amount);
        }

        slot.liquidity += amount;
    }

    function _unallocate(uint slotID, address provider, uint amount) internal {
        Slot storage slot = slots[slotID];

        uint sourceAmount = slot.providers.get(provider);

        if (sourceAmount == amount) slot.providers.remove(provider);
        else slot.providers.set(provider, sourceAmount - amount);

        slot.liquidity -= amount;
    }

    function _reAllocate(address provider, uint sourceSlotID, uint destinationSlotID, uint amount) internal {
        _unallocate(sourceSlotID, provider, amount);
        _allocate(destinationSlotID, provider, amount);
    }

    function _mint(address account, uint id, uint amount) internal {
        balanceOf[account][id] += amount;
        totalSupply[id] += amount;
    }

    function _burn(address account, uint id, uint amount) internal {
        balanceOf[account][id] -= amount;
        totalSupply[id] -= amount;
    }
}<|MERGE_RESOLUTION|>--- conflicted
+++ resolved
@@ -335,13 +335,6 @@
     function _redeemAmount(uint withdrawable, uint amount, uint supply) internal view returns (uint) {
         return withdrawable * amount / supply;
     }
-<<<<<<< HEAD
-
-    function _redeemAmount(uint withdrawable, uint amount, uint supply) internal view returns (uint) {
-        return withdrawable * amount / supply;
-    }
-=======
->>>>>>> 68dc43e2
 
     function _isSlotInitialized(uint slotID) internal view returns (bool) {
         return initializedSlotIndices.contains(slotID);
