// SPDX-License-Identifier: MIT

/*
 * Copyright (c) 2023 Collar Networks, Inc. <hello@collarprotocolentAsset.xyz>
 * All rights reserved. No warranty, explicit or implicit, provided.
 */

pragma solidity ^0.8.18;

import { IERC20 } from "@openzeppelin/contracts/token/ERC20/IERC20.sol";
import { SafeERC20 } from "@openzeppelin/contracts/token/ERC20/utils/SafeERC20.sol";
import { EnumerableMap } from "@openzeppelin/contracts/utils/structs/EnumerableMap.sol";
import { EnumerableSet } from "@openzeppelin/contracts/utils/structs/EnumerableSet.sol";
import { ERC6909TokenSupply } from "@erc6909/ERC6909TokenSupply.sol";
// internal imports
import { CollarEngine } from "./CollarEngine.sol";
import { CollarVaultManager } from "./CollarVaultManager.sol";
import { ICollarPool } from "../interfaces/ICollarPool.sol";

import "forge-std/console.sol";

<<<<<<< HEAD
contract CollarPool is ICollarPool, ERC6909TokenSupply {
    using SafeERC20 for IERC20;
=======
// TODO: this is a temp place, move / rename / refactor this somewhere where it makes sense
abstract contract BaseCollarPoolState {
>>>>>>> afe29293
    using EnumerableMap for EnumerableMap.AddressToUintMap;
    using EnumerableSet for EnumerableSet.UintSet;

    // represents one partitioned slice of the liquidity pool, its providers, and the amount they provide
    struct Slot {
        uint liquidity; // <-- total liquidity in the slot
        EnumerableMap.AddressToUintMap providers;
    }

    // 1 - user opens a vault against a single slot
    // 2 - provider liquidity is locked proportionally against user vaults,
    //     pro rata according to how much liquidity the provider has provided
    // 3 - for *EACH* provider that has had liquidity locked for said vault,
    //     we store a "Position" (see below)

    /*

        IMPORTANT: When a user opens a vault and chooses a slot to lock liquidity from,
        *all providers in the slot* have their liquidity locked (but proportionally to how much
        they have provided)

    */

    // a Position is a financial instrument that:
    //  - can be entered into, and eventually exited
    //  - can gain or lose value over time
    //  - has a static initial value (principal)
    //  - has a dynamic/calculable current value
    //  - has a defined time horizon
    //  - carries inherent risk
    struct Position {
        uint expiration; // <-- defined time horizon --- does not change
        uint principal; // <-- static initial value --- does not change
        uint withdrawable; // <-- zero until close, then set to settlement value
    }

    /// @notice Records the state of each slot (see Slot struct above)
    mapping(uint index => Slot) internal slots;

    /// @notice Records the state of each Position by their UUID
    mapping(bytes32 uuid => Position) public positions;

    /// @notice Records the set of all initialized slots
    EnumerableSet.UintSet internal initializedSlotIndices;
}

contract CollarPool is BaseCollarPoolState, ERC6909TokenSupply, ICollarPool {
    using EnumerableMap for EnumerableMap.AddressToUintMap;
    using EnumerableSet for EnumerableSet.UintSet;

    using EnumerableMap for EnumerableMap.AddressToUintMap;

    // ----- IMMUTABLES ----- //

    /// @notice This is the ID of the slot that is unallocated to any particular call strike percentage
    uint public constant UNALLOCATED_SLOT = type(uint).max;

    /// @notice This is the factor by which the slot ID is scaled to get the actual bps value
    /// @dev A tick scale factor of 1 means that slot 10_000 = 100% = 1 bps per tick, and so on

    uint public immutable tickScaleFactor;

    /// @notice The address of the engine is set upon pool creation (and registered with the engine)
    address public immutable engine;

    /// @notice The address of the cash asset is set upon pool creation (and verified with the engine as
    /// allowed)
    address public immutable cashAsset;

    /// @notice The address of the collateral asset is set upon pool creation (and verified with the engine as
    /// allowed)
    address public immutable collateralAsset;

    /// @notice The duration of collars to be opened against this pool
    uint public immutable duration;

    /// @notice The LTV of collars to be opened against this pool
    uint public immutable ltv;

    // ----- STATE VARIABLES ----- //

    /// @notice The total amount of liquidity in the pool
    /// @dev Total liquidity = locked + free + redeemable
    uint public totalLiquidity;

    /// @notice The amount of locked liquidity in the pool
    uint public lockedLiquidity;

    /// @notice The amount of free liquidity in the pool
    uint public freeLiquidity;

    /// @notice The amount of redeemable liquidity in the pool
    uint public redeemableLiquidity;

    // ----- CONSTRUCTOR ----- //

    constructor(
        address _engine,
        uint _tickScaleFactor,
        address _cashAsset,
        address _collateralAsset,
        uint _duration,
        uint _ltv
    ) {
        if (!CollarEngine(_engine).isValidLTV(_ltv)) {
            revert InvalidLTV();
        }

        tickScaleFactor = _tickScaleFactor;
        engine = _engine;
        cashAsset = _cashAsset;
        collateralAsset = _collateralAsset;
        duration = _duration;
        ltv = _ltv;
    }

    // ----- VIEW FUNCTIONS ----- //

    function getInitializedSlotIndices() external view override returns (uint[] memory) {
        return initializedSlotIndices.values();
    }

    function getLiquidityForSlots(uint[] calldata slotIndices)
        external
        view
        override
        returns (uint[] memory)
    {
        uint[] memory liquidity = new uint[](slotIndices.length);

        for (uint i = 0; i < slotIndices.length; i++) {
            liquidity[i] = slots[slotIndices[i]].liquidity;
        }

        return liquidity;
    }

    function getLiquidityForSlot(uint slotIndex) external view override returns (uint) {
        return slots[slotIndex].liquidity;
    }

    function getNumProvidersInSlot(uint slotIndex) external view override returns (uint) {
        return slots[slotIndex].providers.length();
    }

    function getSlotProviderInfoAtIndex(
        uint slotIndex,
        uint providerIndex
    )
        external
        view
        override
        returns (address, uint)
    {
        return slots[slotIndex].providers.at(providerIndex);
    }

    function getSlotProviderInfoForAddress(
        uint slotIndex,
        address provider
    )
        external
        view
        override
        returns (uint)
    {
        return slots[slotIndex].providers.get(provider);
    }

    function previewRedeem(bytes32 uuid, uint amount) public view override returns (uint cashReceived) {
        // verify that the user has enough tokens for this to even work
        if (ERC6909TokenSupply(address(this)).balanceOf(msg.sender, uint(uuid)) < amount) {
            revert InvalidAmount();
        }

        // grab the info for this particular Position
        Position storage _position = positions[uuid];

        if (_position.expiration <= block.timestamp) {
            // if finalized, calculate final redeem value
            // grab collateral asset value @ exact vault expiration time

            uint _totalTokenCashSupply = _position.withdrawable;
            uint _totalTokenSupply = totalSupply[uint(uuid)];

            cashReceived = (_totalTokenCashSupply * amount) / _totalTokenSupply;
        } else {
            // calculate redeem value based on current price of asset
            // uint256 currentCollateralPrice =
            // CollarEngine(engine).getCurrentAssetPrice(vaultsByUUID[uuid].collateralAsset);

            // this is very complicated to implement - basically have to recreate
            // the entire closeVault function, but without changing state

            revert VaultNotFinalized();
        }
    }

    // ----- STATE CHANGING FUNCTIONS ----- //

    function addLiquidityToSlot(uint slotIndex, uint amount) public virtual override {
        Slot storage slot = slots[slotIndex];

        // If this slot isn't initialized, add to the initialized list - we're initializing it now
        if (!_isSlotInitialized(slotIndex)) {
            initializedSlotIndices.add(slotIndex);
        }

        if (slot.providers.contains(msg.sender) || !_isSlotFull(slotIndex)) {
            _allocate(slotIndex, msg.sender, amount);
        } else {
            address smallestProvider = _getSmallestProvider(slotIndex);
            uint smallestAmount = slot.providers.get(smallestProvider);

            if (smallestAmount > amount) revert NoLiquiditySpace();

            _reAllocate(smallestProvider, slotIndex, UNALLOCATED_SLOT, smallestAmount);
            _allocate(slotIndex, msg.sender, amount);
        }

        // lockedLiquidity unchanged
        // redeemLiquidity unchanged
        freeLiquidity += amount;
        totalLiquidity += amount;

        emit LiquidityAdded(msg.sender, slotIndex, amount);

        // transfer CASH from provider to pool
        IERC20(cashAsset).safeTransferFrom(msg.sender, address(this), amount);
    }

    function withdrawLiquidityFromSlot(uint slotIndex, uint amount) public virtual override {
        console.log("withdraw liquidity from slot %d , amount  %d", slotIndex, amount);
        Slot storage slot = slots[slotIndex];

        uint liquidity = slot.providers.get(msg.sender);

        // verify sender has enough liquidity in slot
        if (liquidity < amount) {
            revert InvalidAmount();
        }

        // lockedLiquidity unchanged
        // redeemLiquidity unchanged
        freeLiquidity -= amount;
        totalLiquidity -= amount;
        _unallocate(slotIndex, msg.sender, amount);
        // If slot has no more liquidity, remove from the initialized list
        if (slot.liquidity == 0) {
            initializedSlotIndices.remove(slotIndex);
        }

        emit LiquidityWithdrawn(msg.sender, slotIndex, amount);

        // finally, transfer the liquidity to the provider
        IERC20(cashAsset).safeTransfer(msg.sender, amount);
    }

    function moveLiquidityFromSlot(
        uint sourceSlotIndex,
        uint destinationSlotIndex,
        uint amount
    )
        external
        virtual
        override
    {
        // lockedLiquidity unchanged
        // redeemLiquidity unchanged
        // freeLiquidity unchanged
        // totalLiquidity unchanged

        // withdrawLiquidityFromSlot(sourceSlotIndex, amount);
        // verify sender has enough liquidity in slot
        Slot storage sourceSlot = slots[sourceSlotIndex];
        uint liquidity = sourceSlot.providers.get(msg.sender);
        if (liquidity < amount) {
            revert InvalidAmount();
        }
        _unallocate(sourceSlotIndex, msg.sender, amount);
        // If slot has no more liquidity, remove from the initialized list
        if (sourceSlot.liquidity == 0) {
            initializedSlotIndices.remove(sourceSlotIndex);
        }
        // add
        Slot storage destinationSlot = slots[destinationSlotIndex];

        // If this slot isn't initialized, add to the initialized list - we're initializing it now
        if (!_isSlotInitialized(destinationSlotIndex)) {
            initializedSlotIndices.add(destinationSlotIndex);
        }
        if (destinationSlot.providers.contains(msg.sender) || !_isSlotFull(destinationSlotIndex)) {
            _allocate(destinationSlotIndex, msg.sender, amount);
        } else {
            address smallestProvider = _getSmallestProvider(destinationSlotIndex);
            uint smallestAmount = destinationSlot.providers.get(smallestProvider);

            if (smallestAmount > amount) revert NoLiquiditySpace();

            _reAllocate(smallestProvider, destinationSlotIndex, UNALLOCATED_SLOT, smallestAmount);
            _allocate(destinationSlotIndex, msg.sender, amount);
        }
        emit LiquidityMoved(msg.sender, sourceSlotIndex, destinationSlotIndex, amount);
    }

    function openPosition(bytes32 uuid, uint slotIndex, uint amount, uint expiration) external override {
        // ensure this is a valid vault calling us - it must call through the engine
        if (!CollarEngine(engine).isVaultManager(msg.sender)) {
            revert NotCollarVaultManager();
        }

        // grab the slot
        Slot storage slot = slots[slotIndex];
        uint numProviders = slot.providers.length();

        // if no providers, revert
        if (numProviders == 0) {
            revert InvalidAmount();
        }

        // if not enough liquidity, revert
        if (slot.liquidity < amount) {
            revert InvalidAmount();
        }

        for (uint i = 0; i < numProviders; i++) {
            // calculate how much to pull from provider based off of their proportional ownership of liquidity
            // in this slot

            (address thisProvider, uint thisLiquidity) = slot.providers.at(i);

            // this provider's liquidity to pull =
            // (provider's proportional ownership of slot liquidity) * (total amount needed)
            // (providerLiquidity / totalSlotLiquidity) * amount
            // (providerLiquidity * amount) / totalSlotLiquidity
            uint amountFromThisProvider = (thisLiquidity * amount) / slot.liquidity;

            // decrement the amount of free liquidity that this provider has, in this slot
            slot.providers.set(thisProvider, thisLiquidity - amountFromThisProvider);

            // mint tokens representing the provider's share in this vault to this provider
            _mint(thisProvider, uint(uuid), amountFromThisProvider);

            emit PoolTokensIssued(thisProvider, expiration, amountFromThisProvider);
        }

        // decrement available liquidity in slot
        slot.liquidity -= amount;

        // update global liquidity amounts
        // total liquidity unchanged
        // redeemable liquidity unchanged
        lockedLiquidity += amount;
        freeLiquidity -= amount;

        /*

            ! IMPORTANTLY: THERE IS *ONE* POSITION PER VAULT (1:1) !

        */

        // finally, store the info about the Position
        positions[uuid] = Position({ expiration: expiration, principal: amount, withdrawable: 0 });

        // also, check to see if we need to un-initalize this slot
        if (slot.liquidity == 0) {
            initializedSlotIndices.remove(slotIndex);
        }

        emit PositionOpened(msg.sender, uuid, expiration, amount);
    }

    function finalizePosition(bytes32 uuid, address vaultManager, int positionNet) external override {
        // verify caller via engine
        if (!CollarEngine(engine).isVaultManager(msg.sender)) {
            revert NotCollarVaultManager();
        }

        // either case, we need to set the withdrawable amount to principle + positionNet
        positions[uuid].withdrawable = uint(int(positions[uuid].principal) + positionNet);

        // update global liquidity amounts
        // free liquidity unchanged

        totalLiquidity = uint(int(totalLiquidity) + positionNet);

        lockedLiquidity -= positions[uuid].principal;

        redeemableLiquidity += uint(int(positions[uuid].principal) + positionNet);

        if (positionNet < 0) {
            // we owe the vault some tokens
<<<<<<< HEAD
            IERC20(cashAsset).safeTransfer(vaultManager, uint256(-positionNet));
        } else if (positionNet > 0) {
            // the vault owes us some tokens
            IERC20(cashAsset).safeTransferFrom(vaultManager, address(this), uint256(positionNet));
=======
            IERC20(cashAsset).transfer(vaultManager, uint(-positionNet));
        } else if (positionNet > 0) {
            // the vault owes us some tokens
            IERC20(cashAsset).transferFrom(vaultManager, address(this), uint(positionNet));
>>>>>>> afe29293
        } else {
            // impressive. most impressive.
        }

        emit PositionFinalized(vaultManager, uuid, positionNet);
    }

    function redeem(bytes32 uuid, uint amount) external override {
        // validate position exists
        if (positions[uuid].expiration == 0) {
            revert InvalidVault();
        }

        if (positions[uuid].expiration > block.timestamp) {
            revert VaultNotFinalized();
        }

        // ensure that the user has enough tokens
        if (ERC6909TokenSupply(address(this)).balanceOf(msg.sender, uint(uuid)) < amount) {
            revert InvalidAmount();
        }

        // calculate cash redeem value
        uint redeemValue = previewRedeem(uuid, amount);

        // adjust total redeemable cash
        positions[uuid].withdrawable -= redeemValue;

        // update global liquidity amounts
        // locked liquidity unchanged
        // free liquidity unchangedd
        totalLiquidity -= redeemValue;

        redeemableLiquidity -= redeemValue;

        emit Redemption(msg.sender, uuid, amount, redeemValue);

        // redeem to user & burn tokens
<<<<<<< HEAD
        _burn(msg.sender, uint256(uuid), amount);
        IERC20(cashAsset).safeTransfer(msg.sender, redeemValue);
=======
        _burn(msg.sender, uint(uuid), amount);
        IERC20(cashAsset).transfer(msg.sender, redeemValue);
>>>>>>> afe29293
    }

    // ----- INTERNAL FUNCTIONS ----- //

    function _isSlotInitialized(uint slotID) internal view returns (bool) {
        return initializedSlotIndices.contains(slotID);
    }

    function _isSlotFull(uint slotID) internal view returns (bool full) {
        if (slots[slotID].providers.length() == 5) {
            return true;
        } else {
            return false;
        }
    }

    function _getSmallestProvider(uint slotID) internal view returns (address smallestProvider) {
        if (!_isSlotFull(slotID)) {
            return address(0);
        } else {
            Slot storage slot = slots[slotID];
            uint smallestAmount = type(uint).max;

            for (uint i = 0; i < 5; i++) {
                (address _provider, uint _amount) = slot.providers.at(i);

                if (_amount < smallestAmount) {
                    smallestAmount = _amount;
                    smallestProvider = _provider;
                }
            }
        }
    }

    function _allocate(uint slotID, address provider, uint amount) internal {
        Slot storage slot = slots[slotID];

        if (slot.providers.contains(provider)) {
            uint providerAmount = slot.providers.get(provider);
            slot.providers.set(provider, providerAmount + amount);
        } else {
            slot.providers.set(provider, amount);
        }

        slot.liquidity += amount;
    }

    function _unallocate(uint slotID, address provider, uint amount) internal {
        Slot storage slot = slots[slotID];

        uint sourceAmount = slot.providers.get(provider);

        if (sourceAmount == amount) slot.providers.remove(provider);
        else slot.providers.set(provider, sourceAmount - amount);

        slot.liquidity -= amount;
    }

    function _reAllocate(address provider, uint sourceSlotID, uint destinationSlotID, uint amount) internal {
        _unallocate(sourceSlotID, provider, amount);
        _allocate(destinationSlotID, provider, amount);
    }

    function _mint(address account, uint id, uint amount) internal {
        balanceOf[account][id] += amount;
        totalSupply[id] += amount;
    }

    function _burn(address account, uint id, uint amount) internal {
        balanceOf[account][id] -= amount;
        totalSupply[id] -= amount;
    }
}<|MERGE_RESOLUTION|>--- conflicted
+++ resolved
@@ -19,13 +19,8 @@
 
 import "forge-std/console.sol";
 
-<<<<<<< HEAD
-contract CollarPool is ICollarPool, ERC6909TokenSupply {
-    using SafeERC20 for IERC20;
-=======
 // TODO: this is a temp place, move / rename / refactor this somewhere where it makes sense
 abstract contract BaseCollarPoolState {
->>>>>>> afe29293
     using EnumerableMap for EnumerableMap.AddressToUintMap;
     using EnumerableSet for EnumerableSet.UintSet;
 
@@ -73,6 +68,7 @@
 }
 
 contract CollarPool is BaseCollarPoolState, ERC6909TokenSupply, ICollarPool {
+    using SafeERC20 for IERC20;
     using EnumerableMap for EnumerableMap.AddressToUintMap;
     using EnumerableSet for EnumerableSet.UintSet;
 
@@ -171,10 +167,7 @@
         return slots[slotIndex].providers.length();
     }
 
-    function getSlotProviderInfoAtIndex(
-        uint slotIndex,
-        uint providerIndex
-    )
+    function getSlotProviderInfoAtIndex(uint slotIndex, uint providerIndex)
         external
         view
         override
@@ -183,10 +176,7 @@
         return slots[slotIndex].providers.at(providerIndex);
     }
 
-    function getSlotProviderInfoForAddress(
-        uint slotIndex,
-        address provider
-    )
+    function getSlotProviderInfoForAddress(uint slotIndex, address provider)
         external
         view
         override
@@ -284,11 +274,7 @@
         IERC20(cashAsset).safeTransfer(msg.sender, amount);
     }
 
-    function moveLiquidityFromSlot(
-        uint sourceSlotIndex,
-        uint destinationSlotIndex,
-        uint amount
-    )
+    function moveLiquidityFromSlot(uint sourceSlotIndex, uint destinationSlotIndex, uint amount)
         external
         virtual
         override
@@ -418,17 +404,10 @@
 
         if (positionNet < 0) {
             // we owe the vault some tokens
-<<<<<<< HEAD
-            IERC20(cashAsset).safeTransfer(vaultManager, uint256(-positionNet));
+            IERC20(cashAsset).safeTransfer(vaultManager, uint(-positionNet));
         } else if (positionNet > 0) {
             // the vault owes us some tokens
-            IERC20(cashAsset).safeTransferFrom(vaultManager, address(this), uint256(positionNet));
-=======
-            IERC20(cashAsset).transfer(vaultManager, uint(-positionNet));
-        } else if (positionNet > 0) {
-            // the vault owes us some tokens
-            IERC20(cashAsset).transferFrom(vaultManager, address(this), uint(positionNet));
->>>>>>> afe29293
+            IERC20(cashAsset).safeTransferFrom(vaultManager, address(this), uint(positionNet));
         } else {
             // impressive. most impressive.
         }
@@ -467,13 +446,8 @@
         emit Redemption(msg.sender, uuid, amount, redeemValue);
 
         // redeem to user & burn tokens
-<<<<<<< HEAD
-        _burn(msg.sender, uint256(uuid), amount);
+        _burn(msg.sender, uint(uuid), amount);
         IERC20(cashAsset).safeTransfer(msg.sender, redeemValue);
-=======
-        _burn(msg.sender, uint(uuid), amount);
-        IERC20(cashAsset).transfer(msg.sender, redeemValue);
->>>>>>> afe29293
     }
 
     // ----- INTERNAL FUNCTIONS ----- //
