// SPDX-License-Identifier: MIT

/*
 * Copyright (c) 2023 Collar Networks, Inc. <hello@collarprotocolentAsset.xyz>
 * All rights reserved. No warranty, explicit or implicit, provided.
 */

pragma solidity ^0.8.18;

import { EnumerableSet } from "@openzeppelin/contracts/utils/structs/EnumerableSet.sol";
import { Ownable } from "@openzeppelin/contracts/access/Ownable.sol";
import { IPeripheryImmutableState } from
    "@uniswap/v3-periphery/contracts/interfaces/IPeripheryImmutableState.sol";
// internal imports
import { ICollarEngine } from "../interfaces/ICollarEngine.sol";
import { CollarPool } from "./CollarPool.sol";
import { CollarVaultManager } from "./CollarVaultManager.sol";
import { UniV3OracleLib } from "../libs/UniV3OracleLib.sol";

import "forge-std/console.sol";

contract CollarEngine is Ownable, ICollarEngine {
    // -- lib delcarations --
    using EnumerableSet for EnumerableSet.AddressSet;
    using EnumerableSet for EnumerableSet.UintSet;

    // -- public state variables ---

    address public immutable dexRouter;

    /// @notice This mapping stores the address of the vault contract per user (or market maker)
    /// @dev This will be zero if the user has not yet created a vault
    mapping(address => address) public addressToVaultManager;

    // -- internal state variables ---
    EnumerableSet.AddressSet internal vaultManagers;
    EnumerableSet.AddressSet internal collarLiquidityPools;
    EnumerableSet.AddressSet internal supportedCollateralAssets;
    EnumerableSet.AddressSet internal supportedCashAssets;
    EnumerableSet.UintSet internal validLTVs;
    EnumerableSet.UintSet internal validCollarDurations;

    constructor(address _dexRouter) Ownable(msg.sender) {
        dexRouter = _dexRouter;
    }

    // ----- state-changing functions (see ICollarEngine for documentation) -----

    function createVaultManager() external override returns (address _vaultManager) {
        require(addressToVaultManager[msg.sender] == address(0), "manager exists for sender");

        address vaultManager = address(new CollarVaultManager(address(this), msg.sender));

        vaultManagers.add(vaultManager);
        addressToVaultManager[msg.sender] = vaultManager;

        emit VaultManagerCreated(vaultManager, msg.sender);

        return vaultManager;
    }

    // liquidity pools

    function addLiquidityPool(address pool) external override onlyOwner {
        require(!collarLiquidityPools.contains(pool), "already added");
        collarLiquidityPools.add(pool);
        emit LiquidityPoolAdded(pool);
    }

    function removeLiquidityPool(address pool) external override onlyOwner {
        require(collarLiquidityPools.contains(pool), "not found");
        collarLiquidityPools.remove(pool);
        emit LiquidityPoolRemoved(pool);
    }

    // collateral assets

    function addSupportedCollateralAsset(address asset) external override onlyOwner {
        require(!supportedCollateralAssets.contains(asset), "already added");
        supportedCollateralAssets.add(asset);
        emit CollateralAssetAdded(asset);
    }

    function removeSupportedCollateralAsset(address asset) external override onlyOwner {
        require(supportedCollateralAssets.contains(asset), "not found");
        supportedCollateralAssets.remove(asset);
        emit CollateralAssetRemoved(asset);
    }

    // cash assets

    function addSupportedCashAsset(address asset) external override onlyOwner {
        require(!supportedCashAssets.contains(asset), "already added");
        supportedCashAssets.add(asset);
        emit CashAssetAdded(asset);
    }

    function removeSupportedCashAsset(address asset) external override onlyOwner {
        require(supportedCashAssets.contains(asset), "not found");
        supportedCashAssets.remove(asset);
        emit CashAssetRemoved(asset);
    }

    // durations

    function addCollarDuration(uint duration) external override onlyOwner {
        require(!validCollarDurations.contains(duration), "already added");
        validCollarDurations.add(duration);
        emit CollarDurationAdded(duration);
    }

    function removeCollarDuration(uint duration) external override onlyOwner {
        require(validCollarDurations.contains(duration), "not found");
        validCollarDurations.remove(duration);
        emit CollarDurationRemoved(duration);
    }

    // ltvs

    function addLTV(uint ltv) external override onlyOwner {
        require(!validLTVs.contains(ltv), "already added");
        validLTVs.add(ltv);
        emit LTVAdded(ltv);
    }

    function removeLTV(uint ltv) external override onlyOwner {
        require(validLTVs.contains(ltv), "not found");
        validLTVs.remove(ltv);
        emit LTVRemoved(ltv);
    }

    // ----- view functions (see ICollarEngine for documentation) -----

    // vault managers

    function isVaultManager(address vaultManager) external view override returns (bool) {
        return vaultManagers.contains(vaultManager);
    }

    function vaultManagersLength() external view override returns (uint) {
        return vaultManagers.length();
    }

    function getVaultManager(uint index) external view override returns (address) {
        return vaultManagers.at(index);
    }

    // cash assets

    function isSupportedCashAsset(address asset) public view override returns (bool) {
        return supportedCashAssets.contains(asset);
    }

    function supportedCashAssetsLength() external view override returns (uint) {
        return supportedCashAssets.length();
    }

    function getSupportedCashAsset(uint index) external view override returns (address) {
        return supportedCashAssets.at(index);
    }

    // collateral assets

    function isSupportedCollateralAsset(address asset) public view override returns (bool) {
        return supportedCollateralAssets.contains(asset);
    }

    function supportedCollateralAssetsLength() external view override returns (uint) {
        return supportedCollateralAssets.length();
    }

    function getSupportedCollateralAsset(uint index) external view override returns (address) {
        return supportedCollateralAssets.at(index);
    }

    // liquidity pools

    function isSupportedLiquidityPool(address pool) external view override returns (bool) {
        return collarLiquidityPools.contains(pool);
    }

    function supportedLiquidityPoolsLength() external view override returns (uint) {
        return collarLiquidityPools.length();
    }

    function getSupportedLiquidityPool(uint index) external view override returns (address) {
        return collarLiquidityPools.at(index);
    }

    // collar durations

    function isValidCollarDuration(uint duration) external view override returns (bool) {
        return validCollarDurations.contains(duration);
    }

    function validCollarDurationsLength() external view override returns (uint) {
        return validCollarDurations.length();
    }

    function getValidCollarDuration(uint index) external view override returns (uint) {
        return validCollarDurations.at(index);
    }

    // ltvs

    function isValidLTV(uint ltv) external view override returns (bool) {
        return validLTVs.contains(ltv);
    }

    function validLTVsLength() external view override returns (uint) {
        return validLTVs.length();
    }

    function getValidLTV(uint index) external view override returns (uint) {
        return validLTVs.at(index);
    }

    // asset pricing

    function validateAssetsIsSupported(address token) internal view {
        bool isSupportedBase = isSupportedCashAsset(token) || isSupportedCollateralAsset(token);
        require(isSupportedBase, "not supported");
    }

    function getHistoricalAssetPriceViaTWAP(
        address baseToken,
        address quoteToken,
        uint32 twapEndTimestamp,
        uint32 twapLength
    ) external view virtual override returns (uint price) {
        validateAssetsIsSupported(baseToken);
        validateAssetsIsSupported(quoteToken);
        address uniV3Factory = IPeripheryImmutableState(dexRouter).factory();
<<<<<<< HEAD
        price = CollarOracleLib.getTWAP(baseToken, quoteToken, twapStartTimestamp, twapLength, uniV3Factory);
    }

    function getCurrentAssetPrice(address baseToken, address quoteToken)
        external
        view
        virtual
        override
        returns (uint price)
    {
        validateAssetsIsSupported(baseToken);
        validateAssetsIsSupported(quoteToken);
        address uniV3Factory = IPeripheryImmutableState(dexRouter).factory();
        /**
         * @dev pass in 0,0 to get price at current tick
         */
        price = CollarOracleLib.getTWAP(baseToken, quoteToken, 0, 0, uniV3Factory);
=======
        price = UniV3OracleLib.getTWAP(baseToken, quoteToken, twapEndTimestamp, twapLength, uniV3Factory);
>>>>>>> f5616ee6
    }
}<|MERGE_RESOLUTION|>--- conflicted
+++ resolved
@@ -231,26 +231,6 @@
         validateAssetsIsSupported(baseToken);
         validateAssetsIsSupported(quoteToken);
         address uniV3Factory = IPeripheryImmutableState(dexRouter).factory();
-<<<<<<< HEAD
-        price = CollarOracleLib.getTWAP(baseToken, quoteToken, twapStartTimestamp, twapLength, uniV3Factory);
-    }
-
-    function getCurrentAssetPrice(address baseToken, address quoteToken)
-        external
-        view
-        virtual
-        override
-        returns (uint price)
-    {
-        validateAssetsIsSupported(baseToken);
-        validateAssetsIsSupported(quoteToken);
-        address uniV3Factory = IPeripheryImmutableState(dexRouter).factory();
-        /**
-         * @dev pass in 0,0 to get price at current tick
-         */
-        price = CollarOracleLib.getTWAP(baseToken, quoteToken, 0, 0, uniV3Factory);
-=======
         price = UniV3OracleLib.getTWAP(baseToken, quoteToken, twapEndTimestamp, twapLength, uniV3Factory);
->>>>>>> f5616ee6
     }
 }