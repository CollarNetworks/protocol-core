// SPDX-License-Identifier: MIT

/*
 * Copyright (c) 2023 Collar Networks, Inc. <hello@collarprotocolentAsset.xyz>
 * All rights reserved. No warranty, explicit or implicit, provided.
 */

pragma solidity 0.8.22;

import { IERC20 } from "@openzeppelin/contracts/token/ERC20/IERC20.sol";
import { SafeERC20 } from "@openzeppelin/contracts/token/ERC20/utils/SafeERC20.sol";
import { SafeCast } from "@openzeppelin/contracts/utils/math/SafeCast.sol";
// internal imports
import { ProviderPositionNFT } from "./ProviderPositionNFT.sol";
import { BaseGovernedNFT } from "./base/BaseGovernedNFT.sol";
import { CollarEngine } from "./implementations/CollarEngine.sol";
import { ICollarTakerNFT } from "./interfaces/ICollarTakerNFT.sol";

contract CollarTakerNFT is ICollarTakerNFT, BaseGovernedNFT {
    using SafeERC20 for IERC20;
    using SafeCast for uint;

    uint internal constant BIPS_BASE = 10_000;

    uint32 public constant TWAP_LENGTH = 15 minutes;

    string public constant VERSION = "0.2.0"; // allow checking version on-chain

    // ----- IMMUTABLES ----- //
    CollarEngine public immutable engine;
    IERC20 public immutable cashAsset;
    IERC20 public immutable collateralAsset;

    // ----- STATE VARIABLES ----- //
    mapping(uint positionId => TakerPosition) internal positions;

    constructor(
        address initialOwner,
        CollarEngine _engine,
        IERC20 _cashAsset,
        IERC20 _collateralAsset,
        string memory _name,
        string memory _symbol
    ) BaseGovernedNFT(initialOwner, _name, _symbol) {
        engine = _engine;
        cashAsset = _cashAsset;
        collateralAsset = _collateralAsset;
        // check params are supported
        _validateAssetsSupported();
    }

    // ----- VIEW FUNCTIONS ----- //
    // @dev return memory struct (the default getter returns tuple)
    function getPosition(uint takerId) external view returns (TakerPosition memory) {
        return positions[takerId];
    }

    function nextPositionId() external view returns (uint) {
        return nextTokenId;
    }

    // TODO: test and doc
    function getReferenceTWAPPrice(uint twapEndTime) public view returns (uint price) {
        return engine.getHistoricalAssetPriceViaTWAP(
            address(collateralAsset), address(cashAsset), uint32(twapEndTime), TWAP_LENGTH
        );
    }

    // TODO: test and doc
    function calculateProviderLocked(
        uint putLockedCash,
        uint putStrikeDeviation,
        uint callStrikeDeviation
    )
        public
        pure
        returns (uint)
    {
        uint putRange = BIPS_BASE - putStrikeDeviation;
        uint callRange = callStrikeDeviation - BIPS_BASE;
        require(putRange != 0, "invalid put strike deviation"); // avoid division by zero
        return callRange * putLockedCash / putRange; // proportionally scaled according to ranges
    }

    // ----- STATE CHANGING FUNCTIONS ----- //

    function openPairedPosition(
        uint putLockedCash, // user portion of collar position
        ProviderPositionNFT providerNFT,
        uint offerId // @dev implies specific provider, put & call deviations, duration
    ) external whenNotPaused returns (uint takerId, uint providerId) {
        _openPositionValidations(providerNFT);

        // pull the user side of the locked cash
        cashAsset.safeTransferFrom(msg.sender, address(this), putLockedCash);

        // get TWAP price
        uint twapPrice = getReferenceTWAPPrice(block.timestamp);

        // stores, mints, calls providerNFT and mints there, emits the event
        (takerId, providerId) = _openPairedPositionInternal(twapPrice, putLockedCash, providerNFT, offerId);
    }

    function settlePairedPosition(uint takerId) external whenNotPaused {
        TakerPosition storage position = positions[takerId];
        ProviderPositionNFT providerNFT = position.providerNFT;
        uint providerId = position.providerPositionId;

        require(position.expiration != 0, "position doesn't exist");
        // access is restricted because NFT owners might want to cancel (unwind) instead
        require(
            msg.sender == ownerOf(takerId) || msg.sender == providerNFT.ownerOf(providerId),
            "not owner of either position"
        );
        require(block.timestamp >= position.expiration, "not expired");
        require(!position.settled, "already settled");

        position.settled = true; // set here to prevent reentrancy

        // get settlement price
        uint endPrice = getReferenceTWAPPrice(position.expiration);

        (uint withdrawable, int providerChange) = _settlementCalculations(position, endPrice);

        _settleProviderPosition(position, providerChange);

        // set withdrawable for user
        position.withdrawable = withdrawable;

        emit PairedPositionSettled(
            takerId, address(providerNFT), providerId, endPrice, withdrawable, providerChange
        );
    }

    function withdrawFromSettled(uint takerId, address recipient)
        external
        whenNotPaused
        returns (uint amount)
    {
        require(msg.sender == ownerOf(takerId), "not position owner");

        TakerPosition storage position = positions[takerId];
        require(position.settled, "not settled");

        amount = position.withdrawable;
        // zero out withdrawable
        position.withdrawable = 0;
        // burn token
        _burn(takerId);
        // transfer tokens
        cashAsset.safeTransfer(recipient, amount);

        emit WithdrawalFromSettled(takerId, recipient, amount);
    }

    function cancelPairedPosition(uint takerId, address recipient) external whenNotPaused {
        TakerPosition storage position = positions[takerId];
        ProviderPositionNFT providerNFT = position.providerNFT;
        uint providerId = position.providerPositionId;

        require(msg.sender == ownerOf(takerId), "not owner of taker ID");
        // this is redundant due to NFT transfer from msg.sender later, but is clearer.
        require(msg.sender == providerNFT.ownerOf(providerId), "not owner of provider ID");

        require(!position.settled, "already settled");
        position.settled = true; // set here to prevent reentrancy

        // burn token
        _burn(takerId);

        // pull the provider NFT to this contract
        providerNFT.transferFrom(msg.sender, address(this), providerId);

        // now that this contract has the provider NFT - cancel it and withdraw funds to sender
        providerNFT.cancelAndWithdraw(providerId, recipient);

        // transfer the tokens locked in this contract
        cashAsset.safeTransfer(recipient, position.putLockedCash);

        emit PairedPositionCanceled(
            takerId, address(providerNFT), providerId, recipient, position.putLockedCash, position.expiration
        );
    }

    // ----- INTERNAL MUTATIVE ----- //

    function _openPairedPositionInternal(
        uint twapPrice,
        uint putLockedCash,
        ProviderPositionNFT providerNFT,
        uint offerId
<<<<<<< HEAD
    )
        internal
        returns (uint takerId, uint providerId)
    {
        ProviderPositionNFT.LiquidityOffer memory offer = providerNFT.getOffer(offerId);
        uint callLockedCash = _calculateProviderLocked(putLockedCash, offer);
=======
    ) internal returns (uint takerId, uint providerId) {
        uint callLockedCash = _calculateProviderLocked(putLockedCash, providerNFT, offerId);
>>>>>>> 0a29d38c

        // open the provider position with duration and callLockedCash locked liquidity (reverts if can't)
        // and sends the provider NFT to the provider
        ProviderPositionNFT.ProviderPosition memory providerPosition;
        (providerId, providerPosition) = providerNFT.mintPositionFromOffer(offerId, callLockedCash);

        // put and call deviations are assumed to be identical for offer and resulting position
        uint putStrikePrice = twapPrice * providerPosition.putStrikeDeviation / BIPS_BASE;
        uint callStrikePrice = twapPrice * providerPosition.callStrikeDeviation / BIPS_BASE;
        // avoid boolean edge cases and division by zero when settling
        require(putStrikePrice < twapPrice && callStrikePrice > twapPrice, "strike prices aren't different");

        TakerPosition memory takerPosition = TakerPosition({
            providerNFT: providerNFT,
            providerPositionId: providerId,
            duration: offer.duration,
            expiration: providerPosition.expiration,
            initialPrice: twapPrice,
            putStrikePrice: putStrikePrice,
            callStrikePrice: callStrikePrice,
            putLockedCash: putLockedCash,
            callLockedCash: callLockedCash,
            // unset until settlement
            settled: false,
            withdrawable: 0
        });

        // increment ID
        takerId = nextTokenId++;
        // store position data
        positions[takerId] = takerPosition;
        // mint the NFT to the sender
        // @dev does not use _safeMint to avoid reentrancy
        _mint(msg.sender, takerId);

        emit PairedPositionOpened(takerId, address(providerNFT), providerId, offerId, takerPosition);
    }

    function _settleProviderPosition(TakerPosition storage position, int providerChange) internal {
        if (providerChange > 0) {
            cashAsset.forceApprove(address(position.providerNFT), uint(providerChange));
        }

        position.providerNFT.settlePosition(position.providerPositionId, providerChange);
    }

    // ----- INTERNAL VIEWS ----- //

    function _validateAssetsSupported() internal view {
        require(engine.isSupportedCashAsset(address(cashAsset)), "unsupported asset");
        require(engine.isSupportedCollateralAsset(address(collateralAsset)), "unsupported asset");
    }

    function _openPositionValidations(ProviderPositionNFT providerNFT) internal view {
        _validateAssetsSupported();

        // check self (provider will check too)
        require(engine.isCollarTakerNFT(address(this)), "unsupported taker contract");

        // check provider
        require(engine.isProviderNFT(address(providerNFT)), "unsupported provider contract");
        // check assets match
        require(providerNFT.collateralAsset() == collateralAsset, "asset mismatch");
        require(providerNFT.cashAsset() == cashAsset, "asset mismatch");

        // checking LTV and duration (from provider offer) is redundant since provider offer
        // is trusted by user (passed in input), and trusted by engine (was checked vs. engine above)
    }

    // calculations

<<<<<<< HEAD
    function _calculateProviderLocked(
        uint putLockedCash,
        ProviderPositionNFT.LiquidityOffer memory offer
    )
=======
    function _calculateProviderLocked(uint putLockedCash, ProviderPositionNFT providerNFT, uint offerId)
>>>>>>> 0a29d38c
        internal
        pure
        returns (uint)
    {
        require(offer.provider != address(0), "invalid offer");
        return calculateProviderLocked(putLockedCash, offer.putStrikeDeviation, offer.callStrikeDeviation);
    }

    function _settlementCalculations(TakerPosition storage position, uint endPrice)
        internal
        view
        returns (uint withdrawable, int providerChange)
    {
        uint startPrice = position.initialPrice;
        uint putPrice = position.putStrikePrice;
        uint callPrice = position.callStrikePrice;

        // restrict endPrice to put-call range
        endPrice = endPrice < putPrice ? putPrice : endPrice;
        endPrice = endPrice > callPrice ? callPrice : endPrice;

        withdrawable = position.putLockedCash;
        if (endPrice < startPrice) {
            // put range: divide between user and LP, call range: goes to LP
            uint lpPart = startPrice - endPrice;
            uint putRange = startPrice - putPrice;
            uint lpGain = position.putLockedCash * lpPart / putRange; // no div-zero ensured on open
            withdrawable -= lpGain;
            providerChange = lpGain.toInt256();
        } else {
            // put range: goes to user, call range: divide between user and LP
            uint userPart = endPrice - startPrice;
            uint callRange = callPrice - startPrice;
            uint userGain = position.callLockedCash * userPart / callRange; // no div-zero ensured on open
            withdrawable += userGain;
            providerChange = -userGain.toInt256();
        }
    }
}<|MERGE_RESOLUTION|>--- conflicted
+++ resolved
@@ -188,18 +188,10 @@
         uint twapPrice,
         uint putLockedCash,
         ProviderPositionNFT providerNFT,
-        uint offerId
-<<<<<<< HEAD
-    )
-        internal
-        returns (uint takerId, uint providerId)
+        uint offerId) internal returns (uint takerId, uint providerId) {
     {
         ProviderPositionNFT.LiquidityOffer memory offer = providerNFT.getOffer(offerId);
         uint callLockedCash = _calculateProviderLocked(putLockedCash, offer);
-=======
-    ) internal returns (uint takerId, uint providerId) {
-        uint callLockedCash = _calculateProviderLocked(putLockedCash, providerNFT, offerId);
->>>>>>> 0a29d38c
 
         // open the provider position with duration and callLockedCash locked liquidity (reverts if can't)
         // and sends the provider NFT to the provider
@@ -270,15 +262,8 @@
     }
 
     // calculations
-
-<<<<<<< HEAD
-    function _calculateProviderLocked(
-        uint putLockedCash,
-        ProviderPositionNFT.LiquidityOffer memory offer
-    )
-=======
-    function _calculateProviderLocked(uint putLockedCash, ProviderPositionNFT providerNFT, uint offerId)
->>>>>>> 0a29d38c
+    
+    function _calculateProviderLocked(uint putLockedCash, ProviderPositionNFT providerNFT)
         internal
         pure
         returns (uint)
