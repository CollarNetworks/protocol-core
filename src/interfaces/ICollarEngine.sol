--- conflicted
+++ resolved
@@ -174,22 +174,9 @@
         address quoteToken,
         uint32 twapEndTimestamp,
         uint32 twapLength
-<<<<<<< HEAD
     )
         external
         view
         virtual
         returns (uint);
-=======
-    ) external view virtual returns (uint);
-
-    /// @notice Gets the current price of 1e18 of a particular asset
-    /// @param baseToken The address of the asset to get the price of
-    /// @param quoteToken The address of the asset to quote the price in
-    function getCurrentAssetPrice(address baseToken, address quoteToken)
-        external
-        view
-        virtual
-        returns (uint price);
->>>>>>> 41980194
 }