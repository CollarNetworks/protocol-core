--- conflicted
+++ resolved
@@ -200,10 +200,6 @@
         uint amount
     )
         external
-<<<<<<< HEAD
-        onlyTrustedTakerContract
-=======
->>>>>>> 68622ba1
         whenNotPaused
         onlyTrustedBorrowContract
         returns (uint positionId, ProviderPosition memory position)
@@ -263,10 +259,6 @@
         int positionChange
     )
         external
-<<<<<<< HEAD
-        onlyTrustedTakerContract
-=======
->>>>>>> 68622ba1
         whenNotPaused
         onlyTrustedBorrowContract
     {
@@ -299,10 +291,6 @@
         emit PositionSettled(positionId, positionChange, withdrawable);
     }
 
-<<<<<<< HEAD
-    /// @dev for unwinds / rolls when the taker contract is also the owner of this NFT
-    /// callable through taker position because only it is receiver of funds
-=======
     /// @notice Cancels a position and withdraws the principal to a recipient. Burns the NFT.
     /// Can ONLY be called through the borrowing contract, which MUST be the owner of NFT
     /// when the call is made (so will have received it from the provider), and is trusted
@@ -312,16 +300,11 @@
     /// so is assumed to specify the withdrawal correctly for their funds.
     /// @param positionId The ID of the position to cancel (NFT token ID)
     /// @param recipient The address to receive the withdrawn funds
->>>>>>> 68622ba1
     function cancelAndWithdraw(
         uint positionId,
         address recipient
     )
         external
-<<<<<<< HEAD
-        onlyTrustedTakerContract
-=======
->>>>>>> 68622ba1
         whenNotPaused
         onlyTrustedBorrowContract
     {
