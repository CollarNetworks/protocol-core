// SPDX-License-Identifier: MIT

/*
 * Copyright (c) 2023 Collar Networks, Inc. <hello@collarprotocolentAsset.xyz>
 * All rights reserved. No warranty, explicit or implicit, provided.
 */

pragma solidity 0.8.22;

import { IERC20 } from "@openzeppelin/contracts/token/ERC20/IERC20.sol";
import { SafeERC20 } from "@openzeppelin/contracts/token/ERC20/utils/SafeERC20.sol";

// internal
import { CollarEngine } from "./implementations/CollarEngine.sol";
import { BaseGovernedNFT } from "./base/BaseGovernedNFT.sol";
import { IProviderPositionNFT } from "./interfaces/IProviderPositionNFT.sol";

/**
 * @title ProviderPositionNFT
 * @dev This contract manages liquidity provision for the Collar Protocol.
 *
 * Main Functionality:
 * 1. Allows liquidity providers to create and manage offers of cash assets.
 * 2. Mints NFTs representing provider positions when offers are taken allowing a secondary market
 *    for unexpired positions (for the benefit of full or partial cancellations, and term updates (rolls).
 * 3. Handles settlement and cancellation of positions.
 * 4. Manages withdrawals of settled positions.
 *
 * Role in the Protocol:
 * This contract acts as the interface for liquidity providers in the Collar Protocol.
 * It works in tandem with a corresponding BorrowPositionNFT contract, which is trusted by this contract
 * to manage the borrower side of position, as well as calculating the positions' payouts.
 *
 * Key Assumptions and Prerequisites:
 * 1. Liquidity providers must be able to receive ERC-721 tokens and withdraw offers or earnings
 *    from this contract.
 * 2. The associated borrow contract is trusted and properly implemented.
 * 3. The CollarEngine contract correctly manages protocol parameters and authorization.
 * 4. Put strike deviation is assumed to always equal the Loan-to-Value (LTV) ratio.
 * 5. Asset (ERC-20) contracts are simple (non rebasing) and do not allow reentrancy.
 *
 * Design Considerations:
 * 1. Uses NFTs to represent positions, allowing for the necessary secondary market for
 *    cancellations and rolls using third-party marketplaces and contracts.
 * 2. Implements pausability for emergency situations.
 * 3. Separates offer creation and position minting to allow borrow contract to act as "taker".
 * 4. Implements basic reentrancy caution through state changes, but assets are assumed to be safe.
 *
 * Security Notes:
 * 1. Critical functions are only callable by the trusted borrow contract.
 * 2. Offer and position parameters are validated against the engine's configurations.
 * 3. Asset transfers use SafeERC20 to handle non-standard token implementations.
 */
contract ProviderPositionNFT is IProviderPositionNFT, BaseGovernedNFT {
    using SafeERC20 for IERC20;

    uint internal constant BIPS_BASE = 10_000;
    uint public constant MIN_CALL_STRIKE_BIPS = BIPS_BASE + 1; // 1x or 100%
    uint public constant MAX_CALL_STRIKE_BIPS = 10 * BIPS_BASE; // 10x or 1000%
    uint public constant MAX_PUT_STRIKE_BIPS = BIPS_BASE - 1;

    string public constant VERSION = "0.2.0"; // allow checking version on-chain

    // ----- IMMUTABLES ----- //
    CollarEngine public immutable engine;
    IERC20 public immutable cashAsset;
    IERC20 public immutable collateralAsset;
    address public immutable borrowPositionContract;

    // ----- STATE ----- //
    uint public nextOfferId; // non transferrable, @dev this is NOT the NFT id
    mapping(uint positionId => ProviderPosition) internal positions;
    mapping(uint offerId => LiquidityOffer) internal liquidityOffers;

    constructor(
        address initialOwner,
        CollarEngine _engine,
        IERC20 _cashAsset,
        IERC20 _collateralAsset,
        address _borrowPositionContract,
        string memory _name,
        string memory _symbol
    ) BaseGovernedNFT(initialOwner, _name, _symbol) {
        engine = _engine;
        cashAsset = _cashAsset;
        collateralAsset = _collateralAsset;
        borrowPositionContract = _borrowPositionContract;
        // check params are supported
        _validateAssetsSupported();
    }

    modifier onlyTrustedBorrowContract() {
        require(engine.isBorrowNFT(borrowPositionContract), "unsupported borrow contract");
        require(msg.sender == borrowPositionContract, "unauthorized borrow contract");
        _;
    }

    // ----- VIEWS ----- //

    /// @notice Returns the ID of the next provider position to be minted
    function nextPositionId() external view returns (uint) {
        return nextTokenId;
    }

    /// @notice Retrieves the details of a specific position (corresponds to the NFT token ID)
    /// @dev This is used instead of the default getter because the default getter returns a tuple
    function getPosition(uint positionId) external view returns (ProviderPosition memory) {
        return positions[positionId];
    }

    /// @notice Retrieves the details of a specific non-transferrable offer.
    /// @dev This is used instead of the default getter because the default getter returns a tuple
    function getOffer(uint offerId) external view returns (LiquidityOffer memory) {
        return liquidityOffers[offerId];
    }

    // ----- MUTATIVE ----- //

    // ----- Liquidity actions ----- //

    /// @notice Creates a new non transferrable liquidity offer of cash asset, at specific parameters.
    /// The cash is held at the contract, but can be withdrawn at any time if unused.
    /// New positions that take the offer reduce the offer amount stored in the offer state.
    /// The caller MUST be able to handle ERC-721 and interact with this contract later.
    /// @param callStrikeDeviation The call strike deviation in basis points
    /// @param amount The amount of cash asset to offer
    /// @param putStrikeDeviation The put strike deviation in basis points
    /// @param duration The duration of the offer in seconds
    /// @return offerId The ID of the newly created offer
    function createOffer(
        uint callStrikeDeviation, // up to the provider
        uint amount, // up to the provider
        uint putStrikeDeviation, // validated vs. engine
        uint duration // validated vs. engine
    ) external whenNotPaused returns (uint offerId) {
        _validateOfferParamsSupported(putStrikeDeviation, duration);
        require(callStrikeDeviation > MIN_CALL_STRIKE_BIPS, "strike deviation too low");
        require(callStrikeDeviation <= MAX_CALL_STRIKE_BIPS, "strike deviation too high");
        // TODO validate provider can receive NFTs (via the same check that's in _safeMint)
        offerId = nextOfferId++;
        liquidityOffers[offerId] = LiquidityOffer({
            provider: msg.sender,
            available: amount,
            putStrikeDeviation: putStrikeDeviation,
            callStrikeDeviation: callStrikeDeviation,
            duration: duration
        });
        cashAsset.safeTransferFrom(msg.sender, address(this), amount);
        emit OfferCreated(msg.sender, putStrikeDeviation, duration, callStrikeDeviation, amount, offerId);
    }

    /// @notice Updates the amount of an existing liquidity offer by either transferring from the offer
    /// owner into the contract (when the new amount is higher), or transferring to the owner from the
    /// contract when the new amount is lower. Only available to the original owner of the offer.
    /// @dev An offer is never deleted, so can always be reused if more cash is deposited into it.
    /// @param offerId The ID of the offer to update
    /// @param newAmount The new amount of cash asset for the offer
    function updateOfferAmount(uint offerId, uint newAmount) public whenNotPaused {
        require(msg.sender == liquidityOffers[offerId].provider, "not offer provider");
        uint previousAmount = liquidityOffers[offerId].available;

        if (newAmount > previousAmount) {
            // deposit more
            uint toAdd = newAmount - previousAmount;
            liquidityOffers[offerId].available += toAdd;
            cashAsset.safeTransferFrom(msg.sender, address(this), toAdd);
        } else if (newAmount < previousAmount) {
            // withdraw
            uint toRemove = previousAmount - newAmount;
            liquidityOffers[offerId].available -= toRemove;
            cashAsset.safeTransfer(msg.sender, toRemove);
        } else {
            // no change
        }
        emit OfferUpdated(offerId, msg.sender, previousAmount, newAmount);
    }

    // ----- Position actions ----- //

    // ----- actions through borrow NFT ----- //

<<<<<<< HEAD
    function mintPositionFromOffer(uint offerId, uint amount)
=======
    /// @notice Mints a new position from an existing offer. Can ONLY be called through the
    /// borrowing contract, which is trusted to open and settle the offer according to the terms.
    /// Offer parameters are checked vs. the global config to ensure they are still supported.
    /// Offer amount is updated as well.
    /// The ERC-721 NFT token, representing ownership of the position, is minted to original
    /// provider of the offer.
    /// @param offerId The ID of the offer to mint from
    /// @param amount The amount of cash asset to use for the new position
    /// @return positionId The ID of the newly created position (NFT token ID)
    /// @return position The details of the newly created position
    function mintPositionFromOffer(
        uint offerId,
        uint amount
    )
>>>>>>> 68622ba1
        external
        whenNotPaused
        onlyTrustedBorrowContract
        returns (uint positionId, ProviderPosition memory position)
    {
        LiquidityOffer storage offer = liquidityOffers[offerId];

        // check params are still supported
        _validateOfferParamsSupported(offer.putStrikeDeviation, offer.duration);

        // update liquidity
        require(amount <= offer.available, "amount too high");
        offer.available -= amount;

        // create position
        position = ProviderPosition({
            expiration: block.timestamp + offer.duration,
            principal: amount,
            putStrikeDeviation: offer.putStrikeDeviation,
            callStrikeDeviation: offer.callStrikeDeviation,
            settled: false,
            withdrawable: 0
        });

        positionId = nextTokenId++;
        // store position data
        positions[positionId] = position;
        // mint the NFT to the provider
        // @dev does not use _safeMint to avoid reentrancy
        _mint(offer.provider, positionId);

        emit OfferUpdated(offerId, msg.sender, offer.available + amount, offer.available);
        emit PositionCreated(
            positionId,
            position.putStrikeDeviation,
            offer.duration,
            position.callStrikeDeviation,
            amount,
            offerId
        );
    }

<<<<<<< HEAD
    function settlePosition(uint positionId, int positionChange)
=======
    /// @notice Settles an existing position. Can ONLY be called through the
    /// borrowing contract, which is trusted to open and settle the offer according to the terms.
    /// Cash assets are transferred between this contract and the borrowing according to the
    /// settlement logic. The assets earned by the position become withdrawable by the NFT owner.
    /// @dev note that settlement MUST NOT trigger a withdrawal to the provider. This is because
    /// this method is called via the borrowing contract (for example by the borrower).
    /// Allowing the a third-party caller to trigger transfer of funds on behalf of the provider
    /// introduces several risks: 1) if the provider is a contract it may have its own bookkeeping,
    /// 2) if the NFT is deposited in a NFT-market or an escrow - that contract cannot handle
    /// settlement funds correctly 3) the provider may want to choose the timing or destination
    /// of the withdrawal themselves
    /// @param positionId The ID of the position to settle (NFT token ID)
    /// @param positionChange The change in position value (positive or negative)
    function settlePosition(
        uint positionId,
        int positionChange
    )
>>>>>>> 68622ba1
        external
        whenNotPaused
        onlyTrustedBorrowContract
    {
        ProviderPosition storage position = positions[positionId];

        require(block.timestamp >= position.expiration, "not expired");
        require(!position.settled, "already settled");

        position.settled = true; // done here as this also acts as reentrancy protection

        uint withdrawable = position.principal;
        if (positionChange < 0) {
            uint toRemove = uint(-positionChange);
            require(toRemove <= withdrawable, "loss is too high");
            withdrawable -= toRemove;
            // we owe the borrower some tokens
            cashAsset.safeTransfer(borrowPositionContract, toRemove);
        } else if (positionChange > 0) {
            uint toAdd = uint(positionChange);
            withdrawable += toAdd;
            // the borrower owes us some tokens, requires approval
            cashAsset.safeTransferFrom(borrowPositionContract, address(this), toAdd);
        } else {
            // no change
        }

        // store the updated state
        position.withdrawable = withdrawable;

        emit PositionSettled(positionId, positionChange, withdrawable);
    }

<<<<<<< HEAD
    /// @dev for unwinds / rolls when the borrow contract is also the owner of this NFT
    /// callable through borrow position because only it is receiver of funds
    function cancelAndWithdraw(uint positionId, address recipient)
=======
    /// @notice Cancels a position and withdraws the principal to a recipient. Burns the NFT.
    /// Can ONLY be called through the borrowing contract, which MUST be the owner of NFT
    /// when the call is made (so will have received it from the provider), and is trusted
    /// to cancel the other side of the position.
    /// @dev note that a withdrawal is triggerred (and the NFT is burned) because in contrast
    /// to settlement, during cancellation the caller MUST be the NFT owner (is the provider),
    /// so is assumed to specify the withdrawal correctly for their funds.
    /// @param positionId The ID of the position to cancel (NFT token ID)
    /// @param recipient The address to receive the withdrawn funds
    function cancelAndWithdraw(
        uint positionId,
        address recipient
    )
>>>>>>> 68622ba1
        external
        whenNotPaused
        onlyTrustedBorrowContract
    {
        require(msg.sender == ownerOf(positionId), "caller does not own token");

        ProviderPosition storage position = positions[positionId];

        require(!position.settled, "already settled");
        position.settled = true; // done here as this also acts as reentrancy protection

        // burn token
        _burn(positionId);

        cashAsset.safeTransfer(recipient, position.principal);

        emit PositionCanceled(positionId, recipient, position.principal, position.expiration);
    }

    // ----- actions by position owner ----- //

    /// @notice Withdraws funds from a settled position. Can only be called for a settled position
    /// (and not a cancelled one), and checks the ownernship of the NFT. Burns the NFT.
    /// @param positionId The ID of the settled position to withdraw from (NFT token ID).
    /// @param recipient The address to receive the withdrawn funds
    function withdrawFromSettled(uint positionId, address recipient) external whenNotPaused {
        require(msg.sender == ownerOf(positionId), "not position owner");

        ProviderPosition storage position = positions[positionId];
        require(position.settled, "not settled");

        uint withdrawable = position.withdrawable;
        // zero out withdrawable
        position.withdrawable = 0;
        // burn token
        _burn(positionId);
        // transfer tokens
        cashAsset.safeTransfer(recipient, withdrawable);

        emit WithdrawalFromSettled(positionId, recipient, withdrawable);
    }

    // ----- INTERNAL MUTATIVE ----- //

    // ----- INTERNAL VIEWS ----- //

    function _validateAssetsSupported() internal view {
        require(engine.isSupportedCashAsset(address(cashAsset)), "unsupported asset");
        require(engine.isSupportedCollateralAsset(address(collateralAsset)), "unsupported asset");
    }

    function _validateOfferParamsSupported(uint putStrikeDeviation, uint duration) internal view {
        _validateAssetsSupported();
        require(putStrikeDeviation <= MAX_PUT_STRIKE_BIPS, "invalid put strike deviation");
        uint ltv = putStrikeDeviation; // assumed to be always equal
        require(engine.isValidLTV(ltv), "unsupported LTV");
        require(engine.isValidCollarDuration(duration), "unsupported duration");
    }
}<|MERGE_RESOLUTION|>--- conflicted
+++ resolved
@@ -179,9 +179,6 @@
 
     // ----- actions through borrow NFT ----- //
 
-<<<<<<< HEAD
-    function mintPositionFromOffer(uint offerId, uint amount)
-=======
     /// @notice Mints a new position from an existing offer. Can ONLY be called through the
     /// borrowing contract, which is trusted to open and settle the offer according to the terms.
     /// Offer parameters are checked vs. the global config to ensure they are still supported.
@@ -192,11 +189,7 @@
     /// @param amount The amount of cash asset to use for the new position
     /// @return positionId The ID of the newly created position (NFT token ID)
     /// @return position The details of the newly created position
-    function mintPositionFromOffer(
-        uint offerId,
-        uint amount
-    )
->>>>>>> 68622ba1
+    function mintPositionFromOffer(uint offerId, uint amount)
         external
         whenNotPaused
         onlyTrustedBorrowContract
@@ -239,9 +232,6 @@
         );
     }
 
-<<<<<<< HEAD
-    function settlePosition(uint positionId, int positionChange)
-=======
     /// @notice Settles an existing position. Can ONLY be called through the
     /// borrowing contract, which is trusted to open and settle the offer according to the terms.
     /// Cash assets are transferred between this contract and the borrowing according to the
@@ -255,11 +245,7 @@
     /// of the withdrawal themselves
     /// @param positionId The ID of the position to settle (NFT token ID)
     /// @param positionChange The change in position value (positive or negative)
-    function settlePosition(
-        uint positionId,
-        int positionChange
-    )
->>>>>>> 68622ba1
+    function settlePosition(uint positionId, int positionChange)
         external
         whenNotPaused
         onlyTrustedBorrowContract
@@ -293,11 +279,6 @@
         emit PositionSettled(positionId, positionChange, withdrawable);
     }
 
-<<<<<<< HEAD
-    /// @dev for unwinds / rolls when the borrow contract is also the owner of this NFT
-    /// callable through borrow position because only it is receiver of funds
-    function cancelAndWithdraw(uint positionId, address recipient)
-=======
     /// @notice Cancels a position and withdraws the principal to a recipient. Burns the NFT.
     /// Can ONLY be called through the borrowing contract, which MUST be the owner of NFT
     /// when the call is made (so will have received it from the provider), and is trusted
@@ -307,11 +288,7 @@
     /// so is assumed to specify the withdrawal correctly for their funds.
     /// @param positionId The ID of the position to cancel (NFT token ID)
     /// @param recipient The address to receive the withdrawn funds
-    function cancelAndWithdraw(
-        uint positionId,
-        address recipient
-    )
->>>>>>> 68622ba1
+    function cancelAndWithdraw(uint positionId, address recipient)
         external
         whenNotPaused
         onlyTrustedBorrowContract
