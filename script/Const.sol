// SPDX-License-Identifier: UNLICENSED
pragma solidity 0.8.22;

// constants that are used in scripts
library Const {
    address internal constant VIRTUAL_ASSET = address(type(uint160).max); // 0xff..ff

    // ----- Arbitrum -----
    uint internal constant ArbiMain_chainId = 42_161;
    uint internal constant ArbiSep_chainId = 421_614;

<<<<<<< HEAD
    // deployer
    // TODO: use a different account for mainnet
=======
    // accounts
    // TODO: use different accounts
    address internal constant ArbiMain_owner = 0xCAB1dF186C386C2537d65484B3328383469cEbD8;
>>>>>>> 4a53d537
    address internal constant ArbiMain_deployerAcc = 0xCAB1dF186C386C2537d65484B3328383469cEbD8;
    address internal constant ArbiSep_deployerAcc = 0xCAB1dF186C386C2537d65484B3328383469cEbD8;

    // uniswap
    address internal constant ArbiMain_UniRouter = 0x68b3465833fb72A70ecDF485E0e4C7bD8665Fc45;
    address internal constant ArbiSep_UniRouter = 0x101F443B4d1b059569D643917553c771E1b9663E;
    address internal constant ArbiSep_UniFactory = 0x248AB79Bbb9bC29bB72f7Cd42F17e054Fc40188e;
    address internal constant ArbiSep_UniPosMan = 0x6b2937Bde17889EDCf8fbD8dE31C3C2a70Bc4d65;

    // CL feeds
    address internal constant ArbiMain_SeqFeed = 0xFdB631F5EE196F0ed6FAa767959853A9F217697D;
    address internal constant ArbiMain_CLFeedETH_USD = 0x639Fe6ab55C921f74e7fac1ee960C0B6293ba612;
    address internal constant ArbiMain_CLFeedWBTC_USD = 0xd0C7101eACbB49F3deCcCc166d238410D6D46d57;
    address internal constant ArbiMain_CLFeedUSDC_USD = 0x50834F3163758fcC1Df9973b6e91f0F0F0434aD3;
    address internal constant ArbiMain_CLFeedUSDT_USD = 0x3f3f5dF88dC9F13eac63DF89EC16ef6e7E25DdE7;
    // Note: CL feeds and some Sepolia assets are not used in scripts, but are used in tests
    // so are not defined here to reduce clutter.

    // assets
    address internal constant ArbiMain_USDC = 0xaf88d065e77c8cC2239327C5EDb3A432268e5831;
    address internal constant ArbiMain_USDT = 0xFd086bC7CD5C481DCC9C85ebE478A1C0b69FCbb9;
    address internal constant ArbiMain_WETH = 0x82aF49447D8a07e3bd95BD0d56f35241523fBab1;
    address internal constant ArbiMain_WBTC = 0x2f2a2543B76A4166549F7aaB2e75Bef0aefC5B0f;
    // CollarOwnedERC20 deployed on 12/11/2024
    address internal constant ArbiSep_tUSDC = 0x69fC9D4d59843C6E55f00b5F66b263C963214C53;
    address internal constant ArbiSep_tWETH = 0xF17eb654885Afece15039a9Aa26F91063cC693E0;
    address internal constant ArbiSep_tWBTC = 0x19d87c960265C229D4b1429DF6F0C7d18F0611F3;

    // artifacts
    string internal constant ArbiMain_artifactsName = "arbitrum_mainnet_collar_protocol_deployment";
    string internal constant ArbiSep_artifactsName = "arbitrum_sepolia_collar_protocol_deployment";

    // ----- Base -----
    uint internal constant OPBaseMain_chainId = 8453;
    uint internal constant OPBaseSep_chainId = 84_532;

<<<<<<< HEAD
    // deployer
    // TODO: use a different account for mainnet
    address internal constant OPBaseMain_deployerAcc = 0xCAB1dF186C386C2537d65484B3328383469cEbD8;
    address internal constant OPBaseSep_deployerAcc = 0xCAB1dF186C386C2537d65484B3328383469cEbD8;
=======
    // accounts
    address internal constant ArbiSep_owner = 0xCAB1dF186C386C2537d65484B3328383469cEbD8;
    address internal constant ArbiSep_deployerAcc = 0xCAB1dF186C386C2537d65484B3328383469cEbD8;
>>>>>>> 4a53d537

    // uniswap
    // https://docs.uniswap.org/contracts/v3/reference/deployments/base-deployments
    address internal constant OPBaseMain_UniRouter = 0x2626664c2603336E57B271c5C0b26F421741e481;
    address internal constant OPBaseSep_UniRouter = 0x94cC0AaC535CCDB3C01d6787D6413C739ae12bc4;
    address internal constant OPBaseSep_UniPosMan = 0x27F971cb582BF9E50F397e4d29a5C7A34f11faA2;

    // CL feeds
    // https://docs.chain.link/data-feeds/l2-sequencer-feeds#overview
    address internal constant OPBaseMain_SeqFeed = 0xBCF85224fc0756B9Fa45aA7892530B47e10b6433;
    // https://docs.chain.link/data-feeds/price-feeds/addresses?network=base&page=1
    address internal constant OPBaseMain_CLFeedETH_USD = 0x71041dddad3595F9CEd3DcCFBe3D1F4b0a16Bb70; // 0.15%, 1200, 8
    address internal constant OPBaseMain_CLFeedUSDC_USD = 0x7e860098F58bBFC8648a4311b374B1D669a2bc6B; // 0.3%, 86400, 8
    address internal constant OPBaseSep_CLFeedETH_USD = 0x4aDC67696bA383F43DD60A9e78F2C97Fbbfc7cb1; // 0.15%, 1200, 8
    address internal constant OPBaseSep_CLFeedUSDC_USD = 0xd30e2101a97dcbAeBCBC04F14C3f624E67A35165; // 0.1%, 86400, 8

    // assets
    // https://app.uniswap.org/explore/pools/base/
    address internal constant OPBaseMain_USDC = 0x833589fCD6eDb6E08f4c7C32D4f71b54bdA02913;
    address internal constant OPBaseMain_WETH = 0x4200000000000000000000000000000000000006;
    address internal constant OPBaseSep_USDC = 0xf7464321dE37BdE4C03AAeeF6b1e7b71379A9a64;
    address internal constant OPBaseSep_WETH = 0x4200000000000000000000000000000000000006;

    // artifacts
    string internal constant OPBaseMain_artifactsName = "opbase_mainnet_collar_protocol_deployment";
    string internal constant OPBaseSep_artifactsName = "opbase_sepolia_collar_protocol_deployment";
}<|MERGE_RESOLUTION|>--- conflicted
+++ resolved
@@ -9,15 +9,11 @@
     uint internal constant ArbiMain_chainId = 42_161;
     uint internal constant ArbiSep_chainId = 421_614;
 
-<<<<<<< HEAD
-    // deployer
-    // TODO: use a different account for mainnet
-=======
     // accounts
-    // TODO: use different accounts
-    address internal constant ArbiMain_owner = 0xCAB1dF186C386C2537d65484B3328383469cEbD8;
->>>>>>> 4a53d537
+    // TODO: use different accounts for mainnet
+    address internal constant ArbiMain_owner = 0xCAB1dF186C386C2537d65484B3328383469cEbD8;    
     address internal constant ArbiMain_deployerAcc = 0xCAB1dF186C386C2537d65484B3328383469cEbD8;
+    address internal constant ArbiSep_owner = 0xCAB1dF186C386C2537d65484B3328383469cEbD8;
     address internal constant ArbiSep_deployerAcc = 0xCAB1dF186C386C2537d65484B3328383469cEbD8;
 
     // uniswap
@@ -53,16 +49,12 @@
     uint internal constant OPBaseMain_chainId = 8453;
     uint internal constant OPBaseSep_chainId = 84_532;
 
-<<<<<<< HEAD
-    // deployer
-    // TODO: use a different account for mainnet
+    // accounts
+    // TODO: use different accounts for mainnet
+    address internal constant OPBaseMain_owner = 0xCAB1dF186C386C2537d65484B3328383469cEbD8;
     address internal constant OPBaseMain_deployerAcc = 0xCAB1dF186C386C2537d65484B3328383469cEbD8;
+    address internal constant OPBaseSep_owner = 0xCAB1dF186C386C2537d65484B3328383469cEbD8;
     address internal constant OPBaseSep_deployerAcc = 0xCAB1dF186C386C2537d65484B3328383469cEbD8;
-=======
-    // accounts
-    address internal constant ArbiSep_owner = 0xCAB1dF186C386C2537d65484B3328383469cEbD8;
-    address internal constant ArbiSep_deployerAcc = 0xCAB1dF186C386C2537d65484B3328383469cEbD8;
->>>>>>> 4a53d537
 
     // uniswap
     // https://docs.uniswap.org/contracts/v3/reference/deployments/base-deployments
