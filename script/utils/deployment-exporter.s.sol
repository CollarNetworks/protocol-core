--- conflicted
+++ resolved
@@ -194,13 +194,8 @@
                 // for each unique takerNFT key (every asset pair), get the base key and create the asset pair using all other key suffixes
                 string memory baseKey = substring(allKeys[i], 0, bytes(allKeys[i]).length - 9);
 
-<<<<<<< HEAD
-                result[resultIndex] = DeploymentHelper.AssetPairContracts({
-                    providerNFT: ProviderPositionNFT(
-=======
                 result[resultIndex] = BaseDeployment.AssetPairContracts({
                     providerNFT: ShortProviderNFT(
->>>>>>> c00e99aa
                         _parseAddress(parsedJson, string(abi.encodePacked(".", baseKey, "_providerNFT")))
                     ),
                     takerNFT: CollarTakerNFT(
