--- conflicted
+++ resolved
@@ -232,77 +232,6 @@
          * @dev in order for this part to work provider address needs to be funded with casdh assets through
          * tenderly previously
          */
-<<<<<<< HEAD
-        uint amountToAdd = 100_000e6;
-        vm.startBroadcast(liquidityProvider.addr);
-
-        IERC20(USDC).forceApprove(fiveMin90ltvPool, 1_000_000e6);
-        CollarPool(fiveMin90ltvPool).addLiquidityToSlot(11_100, amountToAdd);
-        CollarPool(fiveMin90ltvPool).addLiquidityToSlot(11_200, amountToAdd);
-        CollarPool(fiveMin90ltvPool).addLiquidityToSlot(11_500, amountToAdd);
-        CollarPool(fiveMin90ltvPool).addLiquidityToSlot(12_000, amountToAdd);
-
-        IERC20(USDT).forceApprove(fiveMin90LTVTetherPool, 1_000_000e6);
-        CollarPool(fiveMin90LTVTetherPool).addLiquidityToSlot(11_100, amountToAdd);
-        CollarPool(fiveMin90LTVTetherPool).addLiquidityToSlot(11_200, amountToAdd);
-        CollarPool(fiveMin90LTVTetherPool).addLiquidityToSlot(11_500, amountToAdd);
-        CollarPool(fiveMin90LTVTetherPool).addLiquidityToSlot(12_000, amountToAdd);
-
-        IERC20(USDC).forceApprove(fiveMin50LTVPool, 1_000_000e6);
-        CollarPool(fiveMin50LTVPool).addLiquidityToSlot(11_100, amountToAdd);
-        CollarPool(fiveMin50LTVPool).addLiquidityToSlot(11_200, amountToAdd);
-        CollarPool(fiveMin50LTVPool).addLiquidityToSlot(11_500, amountToAdd);
-        CollarPool(fiveMin50LTVPool).addLiquidityToSlot(12_000, amountToAdd);
-
-        IERC20(USDC).forceApprove(oneMonth90LTVPool, 1_000_000e6);
-        CollarPool(oneMonth90LTVPool).addLiquidityToSlot(11_100, amountToAdd);
-        CollarPool(oneMonth90LTVPool).addLiquidityToSlot(11_200, amountToAdd);
-        CollarPool(oneMonth90LTVPool).addLiquidityToSlot(11_500, amountToAdd);
-        CollarPool(oneMonth90LTVPool).addLiquidityToSlot(12_000, amountToAdd);
-
-        IERC20(USDC).forceApprove(oneMonth50LTVPool, 1_000_000e6);
-        CollarPool(oneMonth50LTVPool).addLiquidityToSlot(11_100, amountToAdd);
-        CollarPool(oneMonth50LTVPool).addLiquidityToSlot(11_200, amountToAdd);
-        CollarPool(oneMonth50LTVPool).addLiquidityToSlot(11_500, amountToAdd);
-        CollarPool(oneMonth50LTVPool).addLiquidityToSlot(12_000, amountToAdd);
-
-        IERC20(USDC).forceApprove(oneYear90LTVPool, 1_000_000e6);
-        CollarPool(oneYear90LTVPool).addLiquidityToSlot(11_100, amountToAdd);
-        CollarPool(oneYear90LTVPool).addLiquidityToSlot(11_200, amountToAdd);
-        CollarPool(oneYear90LTVPool).addLiquidityToSlot(11_500, amountToAdd);
-        CollarPool(oneYear90LTVPool).addLiquidityToSlot(12_000, amountToAdd);
-
-        IERC20(USDC).forceApprove(oneYear50LTVPool, 1_000_000e6);
-        CollarPool(oneYear50LTVPool).addLiquidityToSlot(11_100, amountToAdd);
-        CollarPool(oneYear50LTVPool).addLiquidityToSlot(11_200, amountToAdd);
-        CollarPool(oneYear50LTVPool).addLiquidityToSlot(11_500, amountToAdd);
-        CollarPool(oneYear50LTVPool).addLiquidityToSlot(12_000, amountToAdd);
-
-        IERC20(USDC).forceApprove(fiveMin90LTVWBTCPool, 1_000_000e6);
-        CollarPool(fiveMin90LTVWBTCPool).addLiquidityToSlot(11_100, amountToAdd);
-        CollarPool(fiveMin90LTVWBTCPool).addLiquidityToSlot(11_200, amountToAdd);
-        CollarPool(fiveMin90LTVWBTCPool).addLiquidityToSlot(11_500, amountToAdd);
-        CollarPool(fiveMin90LTVWBTCPool).addLiquidityToSlot(12_000, amountToAdd);
-
-        IERC20(USDC).forceApprove(fiveMin90LTVMATICPool, 1_000_000e6);
-        CollarPool(fiveMin90LTVMATICPool).addLiquidityToSlot(11_100, amountToAdd);
-        CollarPool(fiveMin90LTVMATICPool).addLiquidityToSlot(11_200, amountToAdd);
-        CollarPool(fiveMin90LTVMATICPool).addLiquidityToSlot(11_500, amountToAdd);
-        CollarPool(fiveMin90LTVMATICPool).addLiquidityToSlot(12_000, amountToAdd);
-
-        IERC20(USDC).forceApprove(fiveMin90LTVstETHPool, 1_000_000e6);
-        CollarPool(fiveMin90LTVstETHPool).addLiquidityToSlot(11_100, amountToAdd);
-        CollarPool(fiveMin90LTVstETHPool).addLiquidityToSlot(11_200, amountToAdd);
-        CollarPool(fiveMin90LTVstETHPool).addLiquidityToSlot(11_500, amountToAdd);
-        CollarPool(fiveMin90LTVstETHPool).addLiquidityToSlot(12_000, amountToAdd);
-
-        IERC20(USDC).forceApprove(fiveMin90LTVeETHPool, 1_000_000e6);
-        CollarPool(fiveMin90LTVeETHPool).addLiquidityToSlot(11_100, amountToAdd);
-        CollarPool(fiveMin90LTVeETHPool).addLiquidityToSlot(11_200, amountToAdd);
-        CollarPool(fiveMin90LTVeETHPool).addLiquidityToSlot(11_500, amountToAdd);
-        CollarPool(fiveMin90LTVeETHPool).addLiquidityToSlot(12_000, amountToAdd);
-
-=======
         require(liquidityProvider != address(0), "liquidity provider address not set");
         require(liquidityProvider.balance > 1000, "liquidity provider address not funded");
         uint amountToAdd = 100_000e6;
@@ -310,7 +239,6 @@
         require(lpBalance >= amountToAdd * 4, "liquidity provider does not have enough funds");
         vm.startBroadcast(liquidityProvider);
         _addLiquidityToPools(createdPools, amountToAdd);
->>>>>>> 41980194
         vm.stopBroadcast();
     }
 }