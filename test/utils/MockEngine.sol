--- conflicted
+++ resolved
@@ -30,20 +30,7 @@
     function setCurrentAssetPrice(address asset, uint price) external {
         currentAssetPrices[asset] = price;
     }
-
-<<<<<<< HEAD
-=======
-    function getCurrentAssetPrice(address baseToken, address quoteToken)
-        external
-        view
-        virtual
-        override
-        returns (uint)
-    {
-        return currentAssetPrices[baseToken];
-    }
-
->>>>>>> 41980194
+    
     function getHistoricalAssetPriceViaTWAP(
         address baseToken,
         address quoteToken,
