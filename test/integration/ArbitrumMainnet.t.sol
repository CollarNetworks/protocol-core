--- conflicted
+++ resolved
@@ -26,16 +26,6 @@
         _setupConfig({
             _swapRouter: 0x68b3465833fb72A70ecDF485E0e4C7bD8665Fc45,
             _cashAsset: 0xFF970A61A04b1cA14834A43f5dE4533eBDDB5CC8, // USDC
-<<<<<<< HEAD
-            _collateralAsset: 0x82aF49447D8a07e3bd95BD0d56f35241523fBab1, // WETH
-            _uniV3Pool: 0x17c14D2c404D167802b16C450d3c99F88F2c4F4d,
-            whaleWallet: 0xB38e8c17e38363aF6EbdCb3dAE12e0243582891D,
-            blockNumber: _blockNumberToUse,
-            priceOnBlock: 3_547_988_497, // $3547.988497 WETH/USDC price on specified block
-            callStrikeTickToUse: 120,
-            _positionDuration: 1 days,
-            _offerLTV: 9000
-=======
             _collateralAsset: 0x82aF49447D8a07e3bd95BD0d56f35241523fBab1, //WETH
             _uniV3Pool: 0x17c14D2c404D167802b16C450d3c99F88F2c4F4d,
             whaleWallet: 0xB38e8c17e38363aF6EbdCb3dAE12e0243582891D,
@@ -44,7 +34,6 @@
             callStrikeTickToUse: 120,
             _poolDuration: 1 days,
             _poolLTV: 9000
->>>>>>> 0a29d38c
         });
 
         _fundWallets();
