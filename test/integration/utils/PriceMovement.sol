--- conflicted
+++ resolved
@@ -10,12 +10,8 @@
 library PriceMovementHelper {
     using SafeERC20 for IERC20;
 
-    // Price movement configuration
-<<<<<<< HEAD
-    uint constant STEPS = 10;
-=======
+    // Price movement 
     uint constant STEPS = 20;
->>>>>>> 05e87af7
     // 15 minutes, to allow for longer TWAP windows
     uint constant STEP_DELAY = 900 seconds;
     uint constant BIPS_BASE = 10_000;
