// SPDX-License-Identifier: MIT

pragma solidity 0.8.22;

import "forge-std/console.sol";
import { ICollarEngine } from "../../src/interfaces/ICollarEngine.sol";
import { SafeERC20 } from "@openzeppelin/contracts/token/ERC20/utils/SafeERC20.sol";
import { IERC20 } from "@openzeppelin/contracts/token/ERC20/IERC20.sol";
import { CollarIntegrationPriceManipulation } from "./utils/PriceManipulation.t.sol";
import { PositionOperationsTest } from "./utils/PositionOperations.t.sol";
import { CollarTakerNFT } from "../../src/CollarTakerNFT.sol";

contract ForkTestCollarPolygonMainnetIntegrationTest is
    CollarIntegrationPriceManipulation,
    PositionOperationsTest
{
    using SafeERC20 for IERC20;

    function setUp() public {
        uint _blockNumberToUse = 55_850_000;
        string memory forkRPC = vm.envString("POLYGON_MAINNET_RPC");
        vm.createSelectFork(forkRPC, _blockNumberToUse);
        assertEq(block.number, _blockNumberToUse);
<<<<<<< HEAD

        _setupConfig({
            _swapRouter: 0x68b3465833fb72A70ecDF485E0e4C7bD8665Fc45,
            _cashAsset: 0x3c499c542cEF5E3811e1192ce70d8cC03d5c3359, // USDC
            _collateralAsset: 0x0d500B1d8E8eF31E21C99d1Db9A6444d3ADf1270, // WMATIC
            _uniV3Pool: 0x2DB87C4831B2fec2E35591221455834193b50D1B,
            whaleWallet: 0xe7804c37c13166fF0b37F5aE0BB07A3aEbb6e245,
            blockNumber: _blockNumberToUse,
            priceOnBlock: 739_504, // $0.739504 WMATIC/USDC price on specified block
            callStrikeTickToUse: 120,
            _positionDuration: 1 days,
            _offerLTV: 9000
=======
        /**
         * polygon mainnet addresses
         */
        _setupConfig({
            _swapRouter: 0x68b3465833fb72A70ecDF485E0e4C7bD8665Fc45,
            _cashAsset: 0x3c499c542cEF5E3811e1192ce70d8cC03d5c3359, // USDC
            _collateralAsset: 0x0d500B1d8E8eF31E21C99d1Db9A6444d3ADf1270, //WMATIC
            _uniV3Pool: 0x2DB87C4831B2fec2E35591221455834193b50D1B,
            whaleWallet: 0xe7804c37c13166fF0b37F5aE0BB07A3aEbb6e245,
            blockNumber: _blockNumberToUse,
            priceOnBlock: 739_504, // $3547.988497 the price for WMATIC in USDC on the specified block of Arbitrum mainnet
            callStrikeTickToUse: 120,
            _poolDuration: 1 days,
            _poolLTV: 9000
>>>>>>> 0a29d38c
        });

        _fundWallets();

        uint amountPerOffer = 10_000e6;
        _setupOffers(amountPerOffer);
        _validateOfferSetup(amountPerOffer);
        _validateSetup(1 days, 9000);
    }

    modifier assumeValidCallStrikeTick(uint24 tick) {
        tick = uint24(bound(tick, uint(110), uint(130)));
        vm.assume(tick == 110 || tick == 115 || tick == 120 || tick == 130);
        _;
    }

    function manipulatePriceDownwardPastPutStrike(bool isFuzzTest) internal {
        uint targetPrice = 632_310;
        _manipulatePriceDownwardPastPutStrike(100_000e18, isFuzzTest, targetPrice);
    }

    function manipulatePriceDownwardShortOfPutStrike(bool isFuzzTest) internal returns (uint finalPrice) {
        uint targetPrice = 703_575;
        finalPrice = _manipulatePriceDownwardShortOfPutStrike(40_000e18, isFuzzTest, targetPrice);
    }

    function manipulatePriceUpwardPastCallStrike(bool isFuzzTest) internal {
        uint targetPrice = 987_778;
        _manipulatePriceUpwardPastCallStrike(200_000e6, isFuzzTest, targetPrice);
    }

    function manipulatePriceUpwardShortOfCallStrike(bool isFuzzTest) internal returns (uint finalPrice) {
        uint targetPrice = 794_385;
        finalPrice = _manipulatePriceUpwardShortOfCallStrike(40_000e6, isFuzzTest, targetPrice);
    }

    function testFuzz_openAndClosePositionPriceUnderPutStrike(uint collateralAmount, uint24 callStrikeTick)
        public
        assumeValidCallStrikeTick(callStrikeTick)
    {
        collateralAmount = bound(collateralAmount, 1 ether, 20_000 ether);
        callStrikeTick = uint24(bound(callStrikeTick, uint(110), uint(130)));

        (uint borrowId,) = openTakerPosition(collateralAmount, 0.3e6, getOfferIndex(callStrikeTick));
        uint userCashBalanceAfterOpen = cashAsset.balanceOf(user1);
        uint providerCashBalanceBeforeClose = cashAsset.balanceOf(provider);

        manipulatePriceDownwardPastPutStrike(true);

        vm.warp(block.timestamp + positionDuration + 1);

        checkPriceUnderPutStrikeValues(borrowId, userCashBalanceAfterOpen, providerCashBalanceBeforeClose);
    }

    function test_openAndClosePositionPriceUnderPutStrike() public {
        (uint borrowId,) = openTakerPosition(1000 ether, 0.3e6, getOfferIndex(120));
        uint userCashBalanceAfterOpen = cashAsset.balanceOf(user1);
        uint providerCashBalanceBeforeClose = cashAsset.balanceOf(provider);

        manipulatePriceDownwardPastPutStrike(false);

        vm.warp(block.timestamp + positionDuration + 1);

        checkPriceUnderPutStrikeValues(borrowId, userCashBalanceAfterOpen, providerCashBalanceBeforeClose);
    }

    function testFuzz_openAndClosePositionPriceDownShortOfPutStrike(
        uint collateralAmount,
        uint24 callStrikeTick
    ) public assumeValidCallStrikeTick(callStrikeTick) {
        collateralAmount = bound(collateralAmount, 1 ether, 20_000 ether);
        callStrikeTick = uint24(bound(callStrikeTick, uint(110), uint(130)));

        (uint borrowId,) = openTakerPosition(collateralAmount, 0.3e6, getOfferIndex(callStrikeTick));
        uint userCashBalanceAfterOpen = cashAsset.balanceOf(user1);
        uint providerCashBalanceBeforeClose = cashAsset.balanceOf(provider);

        uint finalPrice = manipulatePriceDownwardShortOfPutStrike(true);

        vm.warp(block.timestamp + positionDuration + 1);

        checkPriceDownShortOfPutStrikeValues(
            borrowId, userCashBalanceAfterOpen, providerCashBalanceBeforeClose, finalPrice
        );
    }

    function test_openAndClosePositionPriceDownShortOfPutStrike() public {
        (uint borrowId,) = openTakerPosition(1000 ether, 0.3e6, getOfferIndex(120));
        uint userCashBalanceAfterOpen = cashAsset.balanceOf(user1);
        uint providerCashBalanceBeforeClose = cashAsset.balanceOf(provider);

        uint finalPrice = manipulatePriceDownwardShortOfPutStrike(false);

        vm.warp(block.timestamp + positionDuration + 1);

        checkPriceDownShortOfPutStrikeValues(
            borrowId, userCashBalanceAfterOpen, providerCashBalanceBeforeClose, finalPrice
        );
    }

    function testFuzz_openAndClosePositionPriceUpPastCallStrike(uint collateralAmount, uint24 callStrikeTick)
        public
        assumeValidCallStrikeTick(callStrikeTick)
    {
        collateralAmount = bound(collateralAmount, 1 ether, 20_000 ether);
        callStrikeTick = uint24(bound(callStrikeTick, uint(110), uint(130)));

        (uint borrowId,) = openTakerPosition(collateralAmount, 0.3e6, getOfferIndex(callStrikeTick));
        uint userCashBalanceAfterOpen = cashAsset.balanceOf(user1);
        uint providerCashBalanceBeforeClose = cashAsset.balanceOf(provider);

        manipulatePriceUpwardPastCallStrike(true);

        vm.warp(block.timestamp + positionDuration + 1);

        checkPriceUpPastCallStrikeValues(borrowId, userCashBalanceAfterOpen, providerCashBalanceBeforeClose);
    }

    function test_openAndClosePositionPriceUpPastCallStrike() public {
        (uint borrowId,) = openTakerPosition(1000 ether, 0.3e6, getOfferIndex(120));
        uint userCashBalanceAfterOpen = cashAsset.balanceOf(user1);
        uint providerCashBalanceBeforeClose = cashAsset.balanceOf(provider);

        manipulatePriceUpwardPastCallStrike(false);

        vm.warp(block.timestamp + positionDuration + 1);

        checkPriceUpPastCallStrikeValues(borrowId, userCashBalanceAfterOpen, providerCashBalanceBeforeClose);
    }

    function testFuzz_openAndClosePositionPriceUpShortOfCallStrike(
        uint collateralAmount,
        uint24 callStrikeTick
    ) public assumeValidCallStrikeTick(callStrikeTick) {
        collateralAmount = bound(collateralAmount, 1 ether, 20_000 ether);
        callStrikeTick = uint24(bound(callStrikeTick, uint(110), uint(130)));

        (uint borrowId,) = openTakerPosition(collateralAmount, 0.3e6, getOfferIndex(callStrikeTick));
        uint userCashBalanceAfterOpen = cashAsset.balanceOf(user1);
        uint providerCashBalanceBeforeClose = cashAsset.balanceOf(provider);

        uint finalPrice = manipulatePriceUpwardShortOfCallStrike(true);

        vm.warp(block.timestamp + positionDuration + 1);

        checkPriceUpShortOfCallStrikeValues(
            borrowId, userCashBalanceAfterOpen, providerCashBalanceBeforeClose, finalPrice
        );
    }

    function test_openAndClosePositionPriceUpShortOfCallStrike() public {
        (uint borrowId,) = openTakerPosition(1000 ether, 0.3e6, getOfferIndex(120));
        uint userCashBalanceAfterOpen = cashAsset.balanceOf(user1);
        uint providerCashBalanceBeforeClose = cashAsset.balanceOf(provider);

        uint finalPrice = manipulatePriceUpwardShortOfCallStrike(false);

        vm.warp(block.timestamp + positionDuration + 1);

        checkPriceUpShortOfCallStrikeValues(
            borrowId, userCashBalanceAfterOpen, providerCashBalanceBeforeClose, finalPrice
        );
    }
}<|MERGE_RESOLUTION|>--- conflicted
+++ resolved
@@ -21,20 +21,6 @@
         string memory forkRPC = vm.envString("POLYGON_MAINNET_RPC");
         vm.createSelectFork(forkRPC, _blockNumberToUse);
         assertEq(block.number, _blockNumberToUse);
-<<<<<<< HEAD
-
-        _setupConfig({
-            _swapRouter: 0x68b3465833fb72A70ecDF485E0e4C7bD8665Fc45,
-            _cashAsset: 0x3c499c542cEF5E3811e1192ce70d8cC03d5c3359, // USDC
-            _collateralAsset: 0x0d500B1d8E8eF31E21C99d1Db9A6444d3ADf1270, // WMATIC
-            _uniV3Pool: 0x2DB87C4831B2fec2E35591221455834193b50D1B,
-            whaleWallet: 0xe7804c37c13166fF0b37F5aE0BB07A3aEbb6e245,
-            blockNumber: _blockNumberToUse,
-            priceOnBlock: 739_504, // $0.739504 WMATIC/USDC price on specified block
-            callStrikeTickToUse: 120,
-            _positionDuration: 1 days,
-            _offerLTV: 9000
-=======
         /**
          * polygon mainnet addresses
          */
@@ -49,7 +35,6 @@
             callStrikeTickToUse: 120,
             _poolDuration: 1 days,
             _poolLTV: 9000
->>>>>>> 0a29d38c
         });
 
         _fundWallets();
