--- conflicted
+++ resolved
@@ -25,16 +25,6 @@
         _setupConfig({
             _swapRouter: 0x68b3465833fb72A70ecDF485E0e4C7bD8665Fc45,
             _cashAsset: 0xdAC17F958D2ee523a2206206994597C13D831ec7, // USDT
-<<<<<<< HEAD
-            _collateralAsset: 0xC02aaA39b223FE8D0A0e5C4F27eAD9083C756Cc2, // WETH
-            _uniV3Pool: 0x4e68Ccd3E89f51C3074ca5072bbAC773960dFa36,
-            whaleWallet: 0xF04a5cC80B1E94C69B48f5ee68a08CD2F09A7c3E,
-            blockNumber: _blockNumberToUse,
-            priceOnBlock: 3_393_819_954, // $3393.819954 WETH/USDT price on specified block
-            callStrikeTickToUse: 120,
-            _positionDuration: 1 days,
-            _offerLTV: 9000
-=======
             _collateralAsset: 0xC02aaA39b223FE8D0A0e5C4F27eAD9083C756Cc2, //WETH
             _uniV3Pool: 0x4e68Ccd3E89f51C3074ca5072bbAC773960dFa36,
             whaleWallet: 0xF04a5cC80B1E94C69B48f5ee68a08CD2F09A7c3E,
@@ -43,7 +33,6 @@
             callStrikeTickToUse: 120,
             _poolDuration: 1 days,
             _poolLTV: 9000
->>>>>>> 0a29d38c
         });
 
         _fundWallets();
