--- conflicted
+++ resolved
@@ -141,13 +141,8 @@
     // whale address
     address whale;
 
-<<<<<<< HEAD
-    // durations to use
-    uint callstrikeToUse = 12_000;
-=======
     uint slippage;
     uint callstrikeToUse;
->>>>>>> 05e87af7
     uint duration;
     uint durationPriceMovement;
 
@@ -526,11 +521,8 @@
         (uint loanId,, uint loanAmount) = openLoan(pair, user, underlyingAmount, minLoanAmount, offerId);
 
         ICollarTakerNFT.TakerPosition memory position = pair.takerNFT.getPosition(loanId);
-<<<<<<< HEAD
-        skip(pair.durations[1] / 2);
-=======
+        
         skip(durationPriceMovement / 2);
->>>>>>> 05e87af7
 
         // Move price above call strike using lib
         PriceMovementHelper.moveToTargetPrice(
