// SPDX-License-Identifier: MIT
pragma solidity 0.8.22;

import "forge-std/Test.sol";
import "./DeploymentLoader.sol";
import { ILoansNFT } from "../../../src/interfaces/ILoansNFT.sol";
import { IRolls } from "../../../src/interfaces/IRolls.sol";
import { ArbitrumMainnetDeployer } from "../../../script/arbitrum-mainnet/deployer.sol";
import { DeploymentUtils } from "../../../script/utils/deployment-exporter.s.sol";

abstract contract LoansTestBase is Test, DeploymentLoader {
    function setUp() public virtual override {
        super.setUp();
    }

    function createProviderOffer(
        DeploymentHelper.AssetPairContracts memory pair,
        uint callStrikePercent,
        uint amount
    ) internal returns (uint offerId) {
        vm.startPrank(provider);
        uint cashBalance = pair.cashAsset.balanceOf(provider);
        console.log("Provider cash balance: %d", cashBalance);
        pair.cashAsset.approve(address(pair.providerNFT), amount);
        offerId = pair.providerNFT.createOffer(callStrikePercent, amount, pair.ltvs[0], pair.durations[0], 0);

        vm.stopPrank();
    }

    function openLoan(
        DeploymentHelper.AssetPairContracts memory pair,
        address user,
        uint underlyingAmount,
        uint minLoanAmount,
        uint offerId
    ) internal returns (uint loanId, uint providerId, uint loanAmount) {
        vm.startPrank(user);
        pair.underlying.approve(address(pair.loansContract), underlyingAmount);
        (loanId, providerId, loanAmount) = pair.loansContract.openLoan(
            underlyingAmount,
            minLoanAmount,
            ILoansNFT.SwapParams(0, address(pair.loansContract.defaultSwapper()), ""),
            ILoansNFT.ProviderOffer(pair.providerNFT, offerId)
        );
        vm.stopPrank();
    }

    function closeLoan(
        DeploymentHelper.AssetPairContracts memory pair,
        address user,
        uint loanId,
        uint minUnderlyingOut
    ) internal returns (uint underlyingOut) {
        vm.startPrank(user);
        ILoansNFT.Loan memory loan = pair.loansContract.getLoan(loanId);
        // approve repayment amount in cash asset to loans contract
        pair.cashAsset.approve(address(pair.loansContract), loan.loanAmount);
        underlyingOut = pair.loansContract.closeLoan(
            loanId, ILoansNFT.SwapParams(minUnderlyingOut, address(pair.loansContract.defaultSwapper()), "")
        );
        vm.stopPrank();
    }

    function createRollOffer(
        DeploymentHelper.AssetPairContracts memory pair,
        address provider,
        uint loanId,
        uint providerId,
        int rollFee,
        int rollDeltaFactor
    ) internal returns (uint rollOfferId) {
        vm.startPrank(provider);
        pair.cashAsset.approve(address(pair.rollsContract), type(uint).max);
        pair.providerNFT.approve(address(pair.rollsContract), providerId);
        uint currentPrice = pair.takerNFT.currentOraclePrice();
        uint takerId = loanId;
        rollOfferId = pair.rollsContract.createOffer(
            takerId,
            rollFee,
            rollDeltaFactor,
            currentPrice * 90 / 100,
            currentPrice * 110 / 100,
            0,
            block.timestamp + 1 hours
        );
        vm.stopPrank();
    }

    function rollLoan(
        DeploymentHelper.AssetPairContracts memory pair,
        address user,
        uint loanId,
        uint rollOfferId,
        int minToUser
    ) internal returns (uint newLoanId, uint newLoanAmount, int transferAmount) {
        vm.startPrank(user);
        pair.cashAsset.approve(address(pair.loansContract), type(uint).max);
        (newLoanId, newLoanAmount, transferAmount) = pair.loansContract.rollLoan(
            loanId, ILoansNFT.RollOffer(pair.rollsContract, rollOfferId), minToUser, 0, 0
        );
        vm.stopPrank();
    }
}

contract LoansForkTest is LoansTestBase {
    address constant cashAsset = 0xFF970A61A04b1cA14834A43f5dE4533eBDDB5CC8; // USDC
    address constant underlying = 0x82aF49447D8a07e3bd95BD0d56f35241523fBab1; // WETH
    DeploymentHelper.AssetPairContracts internal pair;
    uint constant callstrikeToUse = 12_000;
    uint constant offerAmount = 100_000e6;
    uint constant underlyingAmount = 1 ether;
    int constant rollFee = 100e6;
    int constant rollDeltaFactor = 10_000;
    uint constant bigCashAmount = 1_000_000e6;
    uint constant bigUnderlyingAmount = 1000 ether;
    uint constant slippage = 1; // 1%
    uint constant BIPS_BASE = 10_000;
    // Protocol fee params
    address feeRecipient;
    uint constant feeAPR = 100; // 1% APR

    // escrow related values
    address escrowSupplier;
    uint constant interestAPR = 500; // 5% APR
    uint constant maxGracePeriod = 7 days;
    uint constant lateFeeAPR = 10_000; // 100% APR

    function setUp() public virtual override {
        super.setUp();
        pair = getPairByAssets(address(cashAsset), address(underlying));
        require(address(pair.loansContract) != address(0), "Loans contract not deployed");

        // Setup protocol fee
        feeRecipient = makeAddr("feeRecipient");
        vm.startPrank(owner);
        configHub.setProtocolFeeParams(feeAPR, feeRecipient);
        vm.stopPrank();
        escrowSupplier = makeAddr("escrowSupplier");
        fundWallets();
    }

    function setForkId(uint _forkId) public {
        forkId = _forkId;
        forkSet = true;
    }

    function testOpenAndCloseLoan() public {
        uint providerBalanceBefore = pair.cashAsset.balanceOf(provider);
        uint offerId = createProviderOffer(pair, callstrikeToUse, offerAmount);
        assertEq(pair.cashAsset.balanceOf(provider), providerBalanceBefore - offerAmount);
        uint feeRecipientBalanceBefore = pair.cashAsset.balanceOf(feeRecipient);
<<<<<<< HEAD

        uint expectedFee = getProviderProtocolFeeByUnderlying();

        (uint loanId,, uint loanAmount) = openLoan(
            pair,
            user,
            underlyingAmount,
            0.3e6, // minLoanAmount
            offerId
        );
=======
        uint minLoanAmount = 0.3e6; // arbitrary
        (uint loanId,, uint loanAmount) = openLoan(pair, user, underlyingAmount, minLoanAmount, offerId);
>>>>>>> 4343ba39
        // Verify fee taken and sent to recipient
        uint expectedFee = getProviderProtocolFeeByLoanAmount(loanAmount);
        assertEq(pair.cashAsset.balanceOf(feeRecipient) - feeRecipientBalanceBefore, expectedFee);
        /// @dev offerAmount change (offerAmount-providerLocked-fee) could be checked
        /// but would require a lot of precision due to slippage from swap on final providerLocked value
        assertGt(loanAmount, 0);
        skip(pair.durations[0]);
        closeAndCheckLoan(loanId, loanAmount, 0);
    }

    function testOpenEscrowLoan() public {
        (uint offerId, uint escrowOfferId) = _createEscrowOffers();
        uint feeRecipientBalanceBefore = pair.cashAsset.balanceOf(feeRecipient);
        uint expectedProtocolFee = getProviderProtocolFeeByUnderlying();
        (uint loanId, uint providerId, uint loanAmount) = _executeEscrowLoan(offerId, escrowOfferId);
        _verifyEscrowLoan(
            loanId, providerId, loanAmount, escrowOfferId, feeRecipientBalanceBefore, expectedProtocolFee
        );
    }

    function testOpenAndCloseEscrowLoan() public {
        //  create provider and escrow offers
        (uint offerId, uint escrowOfferId) = _createEscrowOffers();
        (uint loanId,, uint loanAmount) = _executeEscrowLoan(offerId, escrowOfferId);
        ILoansNFT.Loan memory loanBefore = pair.loansContract.getLoan(loanId);

        uint escrowSupplierBefore = pair.underlying.balanceOf(escrowSupplier);
        uint interestFee = pair.escrowNFT.interestFee(escrowOfferId, underlyingAmount);

        // Skip to expiry
        skip(pair.durations[0]);

        closeAndCheckLoan(loanId, loanAmount, 0);

        // Check escrow position's withdrawable amount (underlying + interest)
        uint withdrawable = pair.escrowNFT.getEscrow(loanBefore.escrowId).withdrawable;
        assertEq(withdrawable, underlyingAmount + interestFee);

        // Execute withdrawal and verify balance change
        vm.startPrank(escrowSupplier);
        pair.escrowNFT.withdrawReleased(loanBefore.escrowId);
        vm.stopPrank();

        assertEq(
            pair.underlying.balanceOf(escrowSupplier) - escrowSupplierBefore, underlyingAmount + interestFee
        );
    }

    function testCloseEscrowLoanAfterGracePeriod() public {
        //  create provider and escrow offers
        (uint offerId, uint escrowOfferId) = _createEscrowOffers();
        (uint loanId,, uint loanAmount) = _executeEscrowLoan(offerId, escrowOfferId);

        ILoansNFT.Loan memory loanBefore = pair.loansContract.getLoan(loanId);
        uint escrowSupplierBefore = pair.underlying.balanceOf(escrowSupplier);
        uint interestFee = pair.escrowNFT.interestFee(escrowOfferId, underlyingAmount);

        // Skip past expiry AND grace period
        skip(pair.durations[0] + maxGracePeriod + 1);

        // Calculate expected late fee
        (, uint lateFee) = pair.escrowNFT.currentOwed(loanBefore.escrowId);
        assertGt(lateFee, 0);

        closeAndCheckLoan(loanId, loanAmount, lateFee);

        // Check escrow position's withdrawable (underlying + interest + late fee)
        uint withdrawable = pair.escrowNFT.getEscrow(loanBefore.escrowId).withdrawable;
        assertEq(withdrawable, underlyingAmount + interestFee + lateFee);

        // Execute withdrawal and verify balance
        vm.startPrank(escrowSupplier);
        pair.escrowNFT.withdrawReleased(loanBefore.escrowId);
        vm.stopPrank();

        assertEq(
            pair.underlying.balanceOf(escrowSupplier) - escrowSupplierBefore,
            underlyingAmount + interestFee + lateFee
        );
    }

    function testCloseEscrowLoanWithPartialLateFees() public {
        //  create provider and escrow offers
        (uint offerId, uint escrowOfferId) = _createEscrowOffers();
        (uint loanId,, uint loanAmount) = _executeEscrowLoan(offerId, escrowOfferId);

        ILoansNFT.Loan memory loanBefore = pair.loansContract.getLoan(loanId);
        uint escrowSupplierBefore = pair.underlying.balanceOf(escrowSupplier);
        uint interestFee = pair.escrowNFT.interestFee(escrowOfferId, underlyingAmount);

        // Skip past expiry but only halfway through grace period
        skip(pair.durations[0] + maxGracePeriod / 2);

        // Calculate expected partial late fee
        (, uint lateFee) = pair.escrowNFT.currentOwed(loanBefore.escrowId);
        assertGt(lateFee, 0);
        assertLt(lateFee, underlyingAmount * lateFeeAPR * maxGracePeriod / (BIPS_BASE * 365 days));

        closeAndCheckLoan(loanId, loanAmount, lateFee);

        // Check escrow position's withdrawable (underlying + interest + partial late fee)
        uint withdrawable = pair.escrowNFT.getEscrow(loanBefore.escrowId).withdrawable;
        assertEq(withdrawable, underlyingAmount + interestFee + lateFee);

        // Execute withdrawal and verify balance
        vm.startPrank(escrowSupplier);
        pair.escrowNFT.withdrawReleased(loanBefore.escrowId);
        vm.stopPrank();

        assertEq(
            pair.underlying.balanceOf(escrowSupplier) - escrowSupplierBefore,
            underlyingAmount + interestFee + lateFee
        );
    }

    function testRollEscrowLoanBetweenSuppliers() public {
        // Create first provider and escrow offers
        (uint offerId1, uint escrowOfferId1) = _createEscrowOffers();
        uint interestFee1 = pair.escrowNFT.interestFee(escrowOfferId1, underlyingAmount);

        uint userUnderlyingBefore = pair.underlying.balanceOf(user);
        (uint loanId, uint providerId, uint loanAmount) = _executeEscrowLoan(offerId1, escrowOfferId1);

        // User has paid underlyingAmount + interestFee1 at this point
        assertEq(userUnderlyingBefore - pair.underlying.balanceOf(user), underlyingAmount + interestFee1);

        uint escrowSupplier1Before = pair.underlying.balanceOf(escrowSupplier);

        // Create second escrow supplier
        address escrowSupplier2 = makeAddr("escrowSupplier2");
        deal(address(underlying), escrowSupplier2, bigUnderlyingAmount);

        // Skip half the duration to test partial fees
        skip(pair.durations[0] / 2);

        // Get exact refund amount from contract
        (, uint toLoans,) = pair.escrowNFT.previewRelease(loanId, 0);

        // Create second escrow supplier's offer
        vm.startPrank(escrowSupplier2);
        pair.underlying.approve(address(pair.escrowNFT), underlyingAmount);
        uint escrowOfferId2 = pair.escrowNFT.createOffer(
            underlyingAmount,
            pair.durations[0],
            interestAPR,
            maxGracePeriod,
            lateFeeAPR,
            0 // minEscrow
        );
        vm.stopPrank();

        // Create roll offer using existing provider position
        uint rollOfferId = createRollOffer(pair, provider, loanId, providerId, rollFee, rollDeltaFactor);

        uint newEscrowFee = pair.escrowNFT.interestFee(escrowOfferId2, underlyingAmount);
        uint userUnderlyingBeforeRoll = pair.underlying.balanceOf(user);

        vm.startPrank(user);
        pair.cashAsset.approve(address(pair.loansContract), loanAmount);
        pair.underlying.approve(address(pair.loansContract), newEscrowFee);
        (uint newLoanId, uint newLoanAmount,) = pair.loansContract.rollLoan(
            loanId,
            ILoansNFT.RollOffer(pair.rollsContract, rollOfferId),
            -1000e6,
            escrowOfferId2,
            newEscrowFee
        );
        vm.stopPrank();

        // Execute withdrawal for first supplier
        vm.startPrank(escrowSupplier);
        pair.escrowNFT.withdrawReleased(loanId);
        vm.stopPrank();

        // Verify first supplier got partial fees using exact toLoans amount
        // we use Ge because of rounding (seeing 1 wei difference 237823439879 != 237823439878)
        assertGe(pair.underlying.balanceOf(escrowSupplier) - escrowSupplier1Before, toLoans);

        // Verify user paid new escrow fee and got refund from old escrow
        assertEq(userUnderlyingBeforeRoll - pair.underlying.balanceOf(user) + toLoans, newEscrowFee);

        // Skip to end of new loan term
        skip(pair.durations[0]);

        // Track second supplier balance before closing
        uint escrowSupplier2Before = pair.underlying.balanceOf(escrowSupplier2);

        closeAndCheckLoan(newLoanId, newLoanAmount, 0);

        // Execute withdrawal for second supplier
        vm.startPrank(escrowSupplier2);
        pair.escrowNFT.withdrawReleased(newLoanId);
        vm.stopPrank();

        // Verify second supplier got full amount + full fees
        assertEq(
            pair.underlying.balanceOf(escrowSupplier2) - escrowSupplier2Before,
            underlyingAmount + newEscrowFee
        );
    }

    function testRollLoan() public {
        uint offerId = createProviderOffer(pair, callstrikeToUse, offerAmount);
        (uint loanId, uint providerId, uint initialLoanAmount) = openLoan(
            pair,
            user,
            underlyingAmount,
            0.3e6, // minLoanAmount
            offerId
        );

        uint rollOfferId = createRollOffer(pair, provider, loanId, providerId, rollFee, rollDeltaFactor);

        // Calculate and verify protocol fee based on new position's provider locked amount
        uint newPositionPrice = pair.takerNFT.currentOraclePrice();
        IRolls.PreviewResults memory expectedResults =
            pair.rollsContract.previewRoll(rollOfferId, newPositionPrice);
        assertGt(expectedResults.protocolFee, 0);
        assertGt(expectedResults.toProvider, 0);

        uint providerBalanceBefore = pair.cashAsset.balanceOf(provider);
        uint feeRecipientBalanceBefore = pair.cashAsset.balanceOf(feeRecipient);
        (uint newLoanId, uint newLoanAmount, int transferAmount) = rollLoan(
            pair,
            user,
            loanId,
            rollOfferId,
            -1000e6 // Allow up to 1000 tokens to be paid by the user
        );

        // Verify fee taken and sent to recipient
        assertEq(
            pair.cashAsset.balanceOf(feeRecipient) - feeRecipientBalanceBefore, expectedResults.protocolFee
        );
        assertEq(int(pair.cashAsset.balanceOf(provider) - providerBalanceBefore), expectedResults.toProvider);
        assertGt(newLoanId, loanId);
        assertGe(int(newLoanAmount), int(initialLoanAmount) + transferAmount);
    }

    function testFullLoanLifecycle() public {
        uint feeRecipientBalanceBefore = pair.cashAsset.balanceOf(feeRecipient);

        uint offerId = createProviderOffer(pair, callstrikeToUse, offerAmount);

        (uint loanId, uint providerId, uint initialLoanAmount) =
            openLoan(pair, user, underlyingAmount, 0.3e6, offerId);
        uint initialFee = getProviderProtocolFeeByLoanAmount(initialLoanAmount);
        // Verify fee taken and sent to recipient
        assertEq(pair.cashAsset.balanceOf(feeRecipient) - feeRecipientBalanceBefore, initialFee);

        // Advance time
        skip(pair.durations[0] - 20);

        uint recipientBalanceAfterOpenLoan = pair.cashAsset.balanceOf(feeRecipient);
        uint rollOfferId = createRollOffer(pair, provider, loanId, providerId, rollFee, rollDeltaFactor);

        // Calculate roll protocol fee
        IRolls.PreviewResults memory expectedResults =
            pair.rollsContract.previewRoll(rollOfferId, pair.takerNFT.currentOraclePrice());
        assertGt(expectedResults.protocolFee, 0);
        (uint newLoanId, uint newLoanAmount, int transferAmount) =
            rollLoan(pair, user, loanId, rollOfferId, -1000e6);

        assertEq(
            pair.cashAsset.balanceOf(feeRecipient) - recipientBalanceAfterOpenLoan,
            expectedResults.protocolFee
        );

        // Advance time again
        skip(pair.durations[0]);

        closeAndCheckLoan(newLoanId, newLoanAmount, 0);
        assertGt(initialLoanAmount, 0);
        assertGe(int(newLoanAmount), int(initialLoanAmount) + transferAmount);

        // Verify total protocol fees collected
        assertEq(
            pair.cashAsset.balanceOf(feeRecipient) - feeRecipientBalanceBefore,
            initialFee + expectedResults.protocolFee
        );
    }

    function getProviderProtocolFeeByLoanAmount(uint loanAmount) internal view returns (uint protocolFee) {
        // Calculate protocol fee based on post-swap provider locked amount
        uint swapOut = loanAmount * BIPS_BASE / pair.ltvs[0];
        uint initProviderLocked = swapOut * (callstrikeToUse - BIPS_BASE) / BIPS_BASE;
        (protocolFee,) = pair.providerNFT.protocolFee(initProviderLocked, pair.durations[0]);
        assertGt(protocolFee, 0);
    }

    function closeAndCheckLoan(uint loanId, uint loanAmount, uint lateFee) internal {
        // Track balances before closing
        uint userCashBefore = pair.cashAsset.balanceOf(user);
        uint userUnderlyingBefore = pair.underlying.balanceOf(user);

        // no price change so underlying out should be underlying in minus slippage and minus late fees
        uint minUnderlyingOut = underlyingAmount;
        uint minUnderlyingOutWithSlippage = (minUnderlyingOut * (100 - slippage) / 100) - lateFee;
        uint underlyingOut = closeLoan(pair, user, loanId, minUnderlyingOutWithSlippage);
        assertGe(underlyingOut, minUnderlyingOutWithSlippage);
        // Verify balance changes
        assertEq(userCashBefore - pair.cashAsset.balanceOf(user), loanAmount);
        assertEq(pair.underlying.balanceOf(user) - userUnderlyingBefore, underlyingOut);
    }

    function createEscrowOffer(uint duration) internal returns (uint offerId) {
        vm.startPrank(escrowSupplier);
        pair.underlying.approve(address(pair.escrowNFT), underlyingAmount);
        offerId = pair.escrowNFT.createOffer(
            underlyingAmount,
            duration,
            interestAPR,
            maxGracePeriod,
            lateFeeAPR,
            0 // minEscrow
        );
        vm.stopPrank();
    }

    function openEscrowLoan(uint minLoanAmount, uint providerOfferId, uint escrowOfferId, uint escrowFee)
        internal
        returns (uint loanId, uint providerId, uint loanAmount)
    {
        vm.startPrank(user);
        // Approve underlying amount plus escrow fee
        pair.underlying.approve(address(pair.loansContract), underlyingAmount + escrowFee);

        (loanId, providerId, loanAmount) = pair.loansContract.openEscrowLoan(
            underlyingAmount,
            minLoanAmount,
            ILoansNFT.SwapParams(0, address(pair.loansContract.defaultSwapper()), ""),
            ILoansNFT.ProviderOffer(pair.providerNFT, providerOfferId),
            ILoansNFT.EscrowOffer(pair.escrowNFT, escrowOfferId),
            escrowFee
        );
        vm.stopPrank();
    }

    function _createEscrowOffers() internal returns (uint offerId, uint escrowOfferId) {
        uint providerBalanceBefore = pair.cashAsset.balanceOf(provider);
        offerId = createProviderOffer(pair, callstrikeToUse, offerAmount);
        assertEq(pair.cashAsset.balanceOf(provider), providerBalanceBefore - offerAmount);

        // Create escrow offer
        escrowOfferId = createEscrowOffer(pair.durations[0]);
    }

    function _executeEscrowLoan(uint offerId, uint escrowOfferId)
        internal
        returns (uint loanId, uint providerId, uint loanAmount)
    {
        uint expectedEscrowFee = pair.escrowNFT.interestFee(escrowOfferId, underlyingAmount);

        // Open escrow loan using base function
        (loanId, providerId, loanAmount) = openEscrowLoan(
            0.3e6, // minLoanAmount
            offerId,
            escrowOfferId,
            expectedEscrowFee
        );
    }

    function _verifyEscrowLoan(
        uint loanId,
        uint providerId,
        uint loanAmount,
        uint escrowOfferId,
        uint feeRecipientBalanceBefore,
        uint expectedProtocolFee
    ) internal view {
        uint expectedEscrowFee = pair.escrowNFT.interestFee(escrowOfferId, underlyingAmount);

        uint userUnderlyingBefore = pair.underlying.balanceOf(user) + underlyingAmount + expectedEscrowFee;
        uint escrowSupplierUnderlyingBefore = pair.underlying.balanceOf(escrowSupplier);

        assertGt(loanAmount, 0);
        assertGt(loanId, 0);
        assertGt(providerId, 0);

        // Verify protocol fee
        assertEq(pair.cashAsset.balanceOf(feeRecipient) - feeRecipientBalanceBefore, expectedProtocolFee);

        // Verify loan state
        ILoansNFT.Loan memory loan = pair.loansContract.getLoan(loanId);
        assertTrue(loan.usesEscrow);
        assertEq(address(loan.escrowNFT), address(pair.escrowNFT));
        assertGt(loan.escrowId, 0);

        // Verify balances
        assertEq(pair.underlying.balanceOf(user), userUnderlyingBefore - underlyingAmount - expectedEscrowFee);
        assertEq(pair.underlying.balanceOf(escrowSupplier), escrowSupplierUnderlyingBefore);
    }

    function fundWallets() public {
        deal(address(cashAsset), user, bigCashAmount);
        deal(address(cashAsset), provider, bigCashAmount);
        deal(address(underlying), user, bigUnderlyingAmount);
        deal(address(underlying), provider, bigUnderlyingAmount);
        deal(address(underlying), escrowSupplier, bigUnderlyingAmount);
    }
}<|MERGE_RESOLUTION|>--- conflicted
+++ resolved
@@ -149,9 +149,6 @@
         uint offerId = createProviderOffer(pair, callstrikeToUse, offerAmount);
         assertEq(pair.cashAsset.balanceOf(provider), providerBalanceBefore - offerAmount);
         uint feeRecipientBalanceBefore = pair.cashAsset.balanceOf(feeRecipient);
-<<<<<<< HEAD
-
-        uint expectedFee = getProviderProtocolFeeByUnderlying();
 
         (uint loanId,, uint loanAmount) = openLoan(
             pair,
@@ -160,10 +157,6 @@
             0.3e6, // minLoanAmount
             offerId
         );
-=======
-        uint minLoanAmount = 0.3e6; // arbitrary
-        (uint loanId,, uint loanAmount) = openLoan(pair, user, underlyingAmount, minLoanAmount, offerId);
->>>>>>> 4343ba39
         // Verify fee taken and sent to recipient
         uint expectedFee = getProviderProtocolFeeByLoanAmount(loanAmount);
         assertEq(pair.cashAsset.balanceOf(feeRecipient) - feeRecipientBalanceBefore, expectedFee);
@@ -454,6 +447,14 @@
         assertGt(protocolFee, 0);
     }
 
+    function getProviderProtocolFeeByUnderlying() internal view returns (uint protocolFee) {
+        // Calculate protocol fee based on post-swap provider locked amount
+        uint swapOut = underlyingAmount * pair.takerNFT.currentOraclePrice() / pair.oracle.baseUnitAmount();
+        uint initProviderLocked = swapOut * (callstrikeToUse - BIPS_BASE) / BIPS_BASE;
+        (protocolFee,) = pair.providerNFT.protocolFee(initProviderLocked, pair.durations[0]);
+        assertGt(protocolFee, 0);
+    }
+
     function closeAndCheckLoan(uint loanId, uint loanAmount, uint lateFee) internal {
         // Track balances before closing
         uint userCashBefore = pair.cashAsset.balanceOf(user);
