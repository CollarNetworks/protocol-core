--- conflicted
+++ resolved
@@ -106,25 +106,6 @@
 }
 
 contract LoansForkTest is LoansTestBase {
-<<<<<<< HEAD
-    address cashAsset = 0xFF970A61A04b1cA14834A43f5dE4533eBDDB5CC8; // USDC
-    address underlying = 0x82aF49447D8a07e3bd95BD0d56f35241523fBab1; // WETH
-    uint24 POOL_FEE_TIER = 500;
-    uint callstrikeToUse = 12_000;
-    uint offerAmount = 100_000e6;
-    uint underlyingAmount = 1 ether;
-    int rollFee = 100e6;
-    int rollDeltaFactor = 10_000;
-    uint bigCashAmount = 1_000_000e6;
-    uint bigUnderlyingAmount = 1000 ether;
-    uint slippage = 1; // 1%
-    uint constant BIPS_BASE = 10_000;
-
-    // Initial swap amounts (from proven fork tests)
-    uint constant AMOUNT_FOR_CALL_STRIKE = 1_000_000e6; // Amount in USDC to move past call strike
-    uint constant AMOUNT_FOR_PUT_STRIKE = 250 ether; // Amount in WETH to move past put strike
-    uint constant AMOUNT_FOR_PARTIAL_MOVE = 600_000e6; // Amount in USDC to move partially up
-=======
     address constant cashAsset = 0xFF970A61A04b1cA14834A43f5dE4533eBDDB5CC8; // USDC
     address constant underlying = 0x82aF49447D8a07e3bd95BD0d56f35241523fBab1; // WETH
     uint constant callstrikeToUse = 12_000;
@@ -137,16 +118,20 @@
     uint constant slippage = 1; // 1%
     uint constant BIPS_BASE = 10_000;
 
+    uint24 constant POOL_FEE_TIER = 500;
+
     //escrow related constants
     uint constant interestAPR = 500; // 5% APR
     uint constant maxGracePeriod = 7 days;
     uint constant lateFeeAPR = 10_000; // 100% APR
->>>>>>> e922146f
+
+    // Initial swap amounts (from proven fork tests)
+    uint constant AMOUNT_FOR_CALL_STRIKE = 1_000_000e6; // Amount in USDC to move past call strike
+    uint constant AMOUNT_FOR_PUT_STRIKE = 250 ether; // Amount in WETH to move past put strike
+    uint constant AMOUNT_FOR_PARTIAL_MOVE = 600_000e6; // Amount in USDC to move partially up
 
     // Protocol fee params
     uint constant feeAPR = 100; // 1% APR
-
-    DeploymentHelper.AssetPairContracts internal pair;
 
     // Protocol fee values
     address feeRecipient;
@@ -202,7 +187,7 @@
         assertEq(pair.cashAsset.balanceOf(feeRecipient) - feeRecipientBalanceBefore, expectedFee);
         checkLoanAmount(loanAmount);
         skip(pair.durations[0]);
-        closeAndCheckLoan(loanId, loanAmount, 0);
+        closeAndCheckLoan(loanId, loanAmount, loanAmount, 0);
     }
 
     function testOpenEscrowLoan() public {
@@ -233,7 +218,7 @@
         // Skip to expiry
         skip(pair.durations[0]);
 
-        closeAndCheckLoan(loanId, loanAmount, 0);
+        closeAndCheckLoan(loanId, loanAmount, loanAmount, 0);
 
         // Check escrow position's withdrawable amount (underlying + interest)
         uint withdrawable = pair.escrowNFT.getEscrow(loanBefore.escrowId).withdrawable;
@@ -265,7 +250,7 @@
         (, uint lateFee) = pair.escrowNFT.currentOwed(loanBefore.escrowId);
         assertGt(lateFee, 0);
 
-        closeAndCheckLoan(loanId, loanAmount, lateFee);
+        closeAndCheckLoan(loanId, loanAmount, loanAmount, lateFee);
 
         // Check escrow position's withdrawable (underlying + interest + late fee)
         uint withdrawable = pair.escrowNFT.getEscrow(loanBefore.escrowId).withdrawable;
@@ -299,7 +284,7 @@
         assertGt(lateFee, 0);
         assertLt(lateFee, underlyingAmount * lateFeeAPR * maxGracePeriod / (BIPS_BASE * 365 days));
 
-        closeAndCheckLoan(loanId, loanAmount, lateFee);
+        closeAndCheckLoan(loanId, loanAmount, loanAmount, lateFee);
 
         // Check escrow position's withdrawable (underlying + interest + partial late fee)
         uint withdrawable = pair.escrowNFT.getEscrow(loanBefore.escrowId).withdrawable;
@@ -390,21 +375,11 @@
 
         // Skip to end of new loan term
         skip(pair.durations[0]);
-<<<<<<< HEAD
-        closeAndCheckLoan(loanId, loanAmount, loanAmount);
-    }
-
-    function testRollLoan() public {
-        uint offerId = createProviderOffer(pair, callstrikeToUse, offerAmount, pair.durations[0]);
-        uint minLoanAmount = 0.3e6;
-        (uint loanId, uint providerId, uint initialLoanAmount) =
-            openLoan(pair, user, underlyingAmount, minLoanAmount, offerId);
-=======
 
         // Track second supplier balance before closing
         uint escrowSupplier2Before = pair.underlying.balanceOf(escrowSupplier2);
 
-        closeAndCheckLoan(newLoanId, newLoanAmount, 0);
+        closeAndCheckLoan(newLoanId, newLoanAmount, newLoanAmount, 0);
 
         // Execute withdrawal for second supplier
         vm.startPrank(escrowSupplier2);
@@ -419,7 +394,7 @@
     }
 
     function testRollLoan() public {
-        uint offerId = createProviderOffer(pair, callstrikeToUse, offerAmount);
+        uint offerId = createProviderOffer(pair, callstrikeToUse, offerAmount, pair.durations[0]);
         (uint loanId, uint providerId, uint initialLoanAmount) = openLoan(
             pair,
             user,
@@ -427,7 +402,6 @@
             0.3e6, // minLoanAmount
             offerId
         );
->>>>>>> e922146f
 
         uint rollOfferId = createRollOffer(pair, provider, loanId, providerId, rollFee, rollDeltaFactor);
 
@@ -460,12 +434,7 @@
     function testFullLoanLifecycle() public {
         uint feeRecipientBalanceBefore = pair.cashAsset.balanceOf(feeRecipient);
 
-<<<<<<< HEAD
         uint offerId = createProviderOffer(pair, callstrikeToUse, offerAmount, pair.durations[0]);
-        uint initialFee = getProviderProtocolFeeByUnderlying();
-=======
-        uint offerId = createProviderOffer(pair, callstrikeToUse, offerAmount);
->>>>>>> e922146f
 
         (uint loanId, uint providerId, uint initialLoanAmount) =
             openLoan(pair, user, underlyingAmount, 0.3e6, offerId);
@@ -494,11 +463,7 @@
         // Advance time again
         skip(pair.durations[0]);
 
-<<<<<<< HEAD
-        closeAndCheckLoan(newLoanId, newLoanAmount, newLoanAmount);
-=======
-        closeAndCheckLoan(newLoanId, newLoanAmount, 0);
->>>>>>> e922146f
+        closeAndCheckLoan(newLoanId, newLoanAmount, newLoanAmount, 0);
         assertGt(initialLoanAmount, 0);
         assertGe(int(newLoanAmount), int(initialLoanAmount) + transferAmount);
 
@@ -517,11 +482,7 @@
         assertGt(protocolFee, 0);
     }
 
-<<<<<<< HEAD
-    function closeAndCheckLoan(uint loanId, uint loanAmount, uint totalAmountToSwap) internal {
-=======
-    function closeAndCheckLoan(uint loanId, uint loanAmount, uint lateFee) internal {
->>>>>>> e922146f
+    function closeAndCheckLoan(uint loanId, uint loanAmount, uint totalAmountToSwap, uint lateFee) internal {
         // Track balances before closing
         uint userCashBefore = pair.cashAsset.balanceOf(user);
         uint userUnderlyingBefore = pair.underlying.balanceOf(user);
@@ -531,13 +492,7 @@
         // Convert cash amount to expected underlying amount using oracle's conversion
         uint expectedUnderlying = pair.oracle.convertToBaseAmount(totalAmountToSwap, currentPrice);
 
-<<<<<<< HEAD
-        uint minUnderlyingOutWithSlippage = expectedUnderlying * (100 - slippage) / 100;
-=======
-        // no price change so underlying out should be underlying in minus slippage and minus late fees
-        uint minUnderlyingOut = underlyingAmount;
-        uint minUnderlyingOutWithSlippage = (minUnderlyingOut * (100 - slippage) / 100) - lateFee;
->>>>>>> e922146f
+        uint minUnderlyingOutWithSlippage = expectedUnderlying * (100 - slippage) / 100 - lateFee;
         uint underlyingOut = closeLoan(pair, user, loanId, minUnderlyingOutWithSlippage);
 
         assertGe(underlyingOut, minUnderlyingOutWithSlippage);
@@ -546,7 +501,6 @@
         assertEq(pair.underlying.balanceOf(user) - userUnderlyingBefore, underlyingOut);
     }
 
-<<<<<<< HEAD
     // price movement settlement tests
 
     function testSettlementPriceAboveCallStrike() public {
@@ -582,7 +536,7 @@
         uint userUnderlyingBefore = pair.underlying.balanceOf(user);
 
         // Close loan and settle
-        closeAndCheckLoan(loanId, loanAmount, loanAmount + expectedTakerWithdrawal);
+        closeAndCheckLoan(loanId, loanAmount, loanAmount + expectedTakerWithdrawal, 0);
 
         // Check provider's withdrawable amount
         uint providerWithdrawable = position.providerNFT.getPosition(position.providerId).withdrawable;
@@ -621,7 +575,7 @@
         skip(pair.durations[1] / 2);
         uint userUnderlyingBefore = pair.underlying.balanceOf(user);
         // Close loan
-        closeAndCheckLoan(loanId, loanAmount, loanAmount);
+        closeAndCheckLoan(loanId, loanAmount, loanAmount, 0);
         uint expectedUnderlying = pair.oracle.convertToBaseAmount(loanAmount, pair.oracle.currentPrice());
         assertApproxEqAbs(
             pair.underlying.balanceOf(user) - userUnderlyingBefore,
@@ -665,7 +619,7 @@
         uint userUnderlyingBefore = pair.underlying.balanceOf(user);
 
         // Close loan with total cash needed
-        closeAndCheckLoan(loanId, loanAmount, loanAmount + expectedTakerWithdrawal);
+        closeAndCheckLoan(loanId, loanAmount, loanAmount + expectedTakerWithdrawal, 0);
 
         // User should get underlying equivalent to loanAmount + their settlement gains
         uint expectedUnderlying =
@@ -680,7 +634,8 @@
         uint providerWithdrawable = position.providerNFT.getPosition(position.providerId).withdrawable;
         uint expectedProviderWithdrawable = uint(int(position.providerLocked) + expectedProviderDelta);
         assertEq(providerWithdrawable, expectedProviderWithdrawable);
-=======
+    }
+
     function createEscrowOffer(uint duration) internal returns (uint offerId) {
         vm.startPrank(escrowSupplier);
         pair.underlying.approve(address(pair.escrowNFT), underlyingAmount);
@@ -716,7 +671,7 @@
 
     function createEscrowOffers() internal returns (uint offerId, uint escrowOfferId) {
         uint providerBalanceBefore = pair.cashAsset.balanceOf(provider);
-        offerId = createProviderOffer(pair, callstrikeToUse, offerAmount);
+        offerId = createProviderOffer(pair, callstrikeToUse, offerAmount, pair.durations[0]);
         assertEq(pair.cashAsset.balanceOf(provider), providerBalanceBefore - offerAmount);
 
         // Create escrow offer
@@ -775,7 +730,6 @@
 
         // Check actual loan amount is at least the minimum expected
         assertGe(actualLoanAmount, minExpectedLoan);
->>>>>>> e922146f
     }
 
     function fundWallets() public {
